/*
 *  CPAchecker is a tool for configurable software verification.
 *  This file is part of CPAchecker.
 *
 *  Copyright (C) 2007-2012  Dirk Beyer
 *  All rights reserved.
 *
 *  Licensed under the Apache License, Version 2.0 (the "License");
 *  you may not use this file except in compliance with the License.
 *  You may obtain a copy of the License at
 *
 *      http://www.apache.org/licenses/LICENSE-2.0
 *
 *  Unless required by applicable law or agreed to in writing, software
 *  distributed under the License is distributed on an "AS IS" BASIS,
 *  WITHOUT WARRANTIES OR CONDITIONS OF ANY KIND, either express or implied.
 *  See the License for the specific language governing permissions and
 *  limitations under the License.
 *
 *
 *  CPAchecker web page:
 *    http://cpachecker.sosy-lab.org
 */
package org.sosy_lab.cpachecker.cfa.types.c;

import org.sosy_lab.cpachecker.cfa.ast.c.CExpression;


public class CArrayType extends CType {

  private final CType type;
  private final CExpression    length;

  public CArrayType(boolean pConst, boolean pVolatile,
      CType pType, CExpression pLength) {
    super(pConst, pVolatile);
    type = pType;
    length = pLength;
  }

  public CType getType() {
    return type;
  }

  public CExpression getLength() {
    return length;
  }

  @Override
  public String toASTString(String pDeclarator) {
    return (isConst() ? "const " : "")
        + (isVolatile() ? "volatile " : "")
        +  type.toASTString(pDeclarator+ ("[" + (length != null ? length.toASTString() : "") + "]"))
        ;
  }
<<<<<<< HEAD
=======

  @Override
  public boolean isConst() {
    return isConst;
  }

  @Override
  public boolean isVolatile() {
    return isVolatile;
  }

  @Override
  public String toString() {
    return (isConst() ? "const " : "")
        + (isVolatile() ? "volatile " : "")
        + "("+ getType().toString() + (")[" + (length != null ? length.toASTString() : "") + "]");
  }

  @Override
  public <R, X extends Exception> R accept(CTypeVisitor<R, X> pVisitor) throws X {
    return pVisitor.visit(this);
  }

  @Override
  public int hashCode() {
    final int prime = 31;
    int result = 7;
    result = prime * result + Objects.hashCode(length);
    result = prime * result + Objects.hashCode(isConst);
    result = prime * result + Objects.hashCode(isVolatile);
    result = prime * result + super.hashCode();
    return result;
  }


  /**
   * Be careful, this method compares the CType as it is to the given object,
   * typedefs won't be resolved. If you want to compare the type without having
   * typedefs in it use #getCanonicalType().equals()
   */
  @Override
  public boolean equals(Object obj) {
    if (this == obj) {
      return true;
    }

    if (!(obj instanceof CArrayType) || !super.equals(obj)) {
      return false;
    }

    CArrayType other = (CArrayType) obj;

    if (length instanceof CIntegerLiteralExpression && other.length instanceof CIntegerLiteralExpression) {
      if (!((CIntegerLiteralExpression)length).getValue().equals(((CIntegerLiteralExpression)other.length).getValue())) {
        return false;
      }
    } else {
      if (!Objects.equals(length, other.length)) {
        return false;
      }
    }

    return isConst == other.isConst && isVolatile == other.isVolatile;
  }

  @Override
  public CArrayType getCanonicalType() {
    return getCanonicalType(false, false);
  }

  @Override
  public CArrayType getCanonicalType(boolean pForceConst, boolean pForceVolatile) {
    return new CArrayType(isConst || pForceConst, isVolatile || pForceVolatile, getType().getCanonicalType(), length);
  }
>>>>>>> 30d65383
}<|MERGE_RESOLUTION|>--- conflicted
+++ resolved
@@ -2,7 +2,7 @@
  *  CPAchecker is a tool for configurable software verification.
  *  This file is part of CPAchecker.
  *
- *  Copyright (C) 2007-2012  Dirk Beyer
+ *  Copyright (C) 2007-2013  Dirk Beyer
  *  All rights reserved.
  *
  *  Licensed under the Apache License, Version 2.0 (the "License");
@@ -23,23 +23,31 @@
  */
 package org.sosy_lab.cpachecker.cfa.types.c;
 
+import java.util.Objects;
+
 import org.sosy_lab.cpachecker.cfa.ast.c.CExpression;
+import org.sosy_lab.cpachecker.cfa.ast.c.CIntegerLiteralExpression;
+import org.sosy_lab.cpachecker.cfa.types.AArrayType;
 
 
-public class CArrayType extends CType {
+public class CArrayType extends AArrayType implements CType {
 
-  private final CType type;
+
   private final CExpression    length;
+  private boolean   isConst;
+  private boolean   isVolatile;
 
   public CArrayType(boolean pConst, boolean pVolatile,
       CType pType, CExpression pLength) {
-    super(pConst, pVolatile);
-    type = pType;
+    super(pType);
+    isConst = pConst;
+    isVolatile = pVolatile;
     length = pLength;
   }
 
+  @Override
   public CType getType() {
-    return type;
+    return (CType) super.getType();
   }
 
   public CExpression getLength() {
@@ -50,11 +58,9 @@
   public String toASTString(String pDeclarator) {
     return (isConst() ? "const " : "")
         + (isVolatile() ? "volatile " : "")
-        +  type.toASTString(pDeclarator+ ("[" + (length != null ? length.toASTString() : "") + "]"))
+        +  getType().toASTString(pDeclarator+ ("[" + (length != null ? length.toASTString() : "") + "]"))
         ;
   }
-<<<<<<< HEAD
-=======
 
   @Override
   public boolean isConst() {
@@ -129,5 +135,4 @@
   public CArrayType getCanonicalType(boolean pForceConst, boolean pForceVolatile) {
     return new CArrayType(isConst || pForceConst, isVolatile || pForceVolatile, getType().getCanonicalType(), length);
   }
->>>>>>> 30d65383
 }