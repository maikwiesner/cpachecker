--- conflicted
+++ resolved
@@ -66,21 +66,7 @@
     try (Context llvmContext = Context.create();
         Module llvmModule = Module.parseIR(pFilename, llvmContext)) {
       parseTimer.start();
-<<<<<<< HEAD
-      try {
-        addLlvmLookupDirs();
-        llvmModule = Module.parseIR(pFilename);
-
-      } catch (LLVMException pE) {
-        throw new LLVMParserException(
-            "Input program has invalid bitcode signature or is no bitcode " + "file");
-
-      } finally {
-        parseTimer.stop();
-      }
-=======
       return buildCfa(llvmModule, pFilename);
->>>>>>> 901e65cb
 
     } catch (LLVMException pE) {
       throw new LLVMParserException(pE);
