/*
 *  CPAchecker is a tool for configurable software verification.
 *  This file is part of CPAchecker.
 *
 *  Copyright (C) 2007-2012  Dirk Beyer
 *  All rights reserved.
 *
 *  Licensed under the Apache License, Version 2.0 (the "License");
 *  you may not use this file except in compliance with the License.
 *  You may obtain a copy of the License at
 *
 *      http://www.apache.org/licenses/LICENSE-2.0
 *
 *  Unless required by applicable law or agreed to in writing, software
 *  distributed under the License is distributed on an "AS IS" BASIS,
 *  WITHOUT WARRANTIES OR CONDITIONS OF ANY KIND, either express or implied.
 *  See the License for the specific language governing permissions and
 *  limitations under the License.
 *
 *
 *  CPAchecker web page:
 *    http://cpachecker.sosy-lab.org
 */
package org.sosy_lab.cpachecker.cfa;

import java.io.IOException;
import java.util.List;

import org.sosy_lab.common.LogManager;
<<<<<<< HEAD
import org.sosy_lab.common.Timer;
=======
import org.sosy_lab.common.Pair;
>>>>>>> 30d65383
import org.sosy_lab.common.configuration.Configuration;
import org.sosy_lab.common.configuration.InvalidConfigurationException;
import org.sosy_lab.common.configuration.Option;
import org.sosy_lab.common.configuration.Options;
import org.sosy_lab.cpachecker.cfa.ast.c.CAstNode;
import org.sosy_lab.cpachecker.cfa.parser.eclipse.AbstractEclipseCParser;
import org.sosy_lab.cpachecker.cfa.parser.eclipse.EclipseCDT6Parser;
import org.sosy_lab.cpachecker.cfa.parser.eclipse.EclipseCDT7Parser;
import org.sosy_lab.cpachecker.exceptions.ParserException;

/**
 * Abstraction of a C parser that creates CFAs from C code.
 *
 * A C parser should be state-less and therefore thread-safe as well as reusable.
 *
 * It may offer timing of it's operations. If present, this is not expected to
 * be thread-safe.
 */
public interface CParser {

  /**
   * Parse the content of files into a single CFA.
   *
   * @param fileNames  The List of files to parse. The first part of the pair
   *                   should be the filename, the second part should be the
   *                   prefix which will be appended to static variables
   * @return The CFA.
   * @throws IOException If file cannot be read.
   * @throws ParserException If parser or CFA builder cannot handle the C code.
   */
<<<<<<< HEAD
  ParseResult parseFile(String filename) throws ParserException, IOException;
=======
  ParseResult parseFile(List<Pair<String, String>> filenames) throws CParserException, IOException, InvalidConfigurationException;
>>>>>>> 30d65383

  /**
   * Parse the content of Strings into a single CFA.
   *
   * @param code  The List of code fragments to parse. The first part of the pair
   *                   should be the code, the second part should be the
   *                   prefix which will be appended to static variables
   * @return The CFA.
   * @throws ParserException If parser or CFA builder cannot handle the C code.
   */
<<<<<<< HEAD
  ParseResult parseString(String code) throws ParserException;
=======
  ParseResult parseString(List<Pair<String, String>> code) throws CParserException, InvalidConfigurationException;
>>>>>>> 30d65383

  /**
   * Method for parsing a string that contains exactly one function with exactly
   * one statement. Only the AST for the statement is returned, the function
   * declaration is stripped.
   *
   * Example input:
   * void foo() { bar(); }
   * Example output:
   * AST for "bar();"
   *
   * This method guarantees that the AST does not contain CProblem nodes.
   *
   * @param code The code snippet as described above.
   * @param dialect The parser dialect to use.
   * @return The AST for the statement.
   * @throws ParserException If parsing fails.
   */
  CAstNode parseSingleStatement(String code) throws ParserException;

  /**
   * Return a timer that measured the time needed for parsing.
   * Optional method: may return null.
   */
  Timer getParseTime();

  /**
   * Return a timer that measured the time need for CFA construction.
   * Optional method: may return null.
   */
  Timer getCFAConstructionTime();


  /**
   * Enum for clients of this class to choose the C dialect the parser uses.
   */
  public static enum Dialect {
    C99,
    GNUC,
    ;
  }

  @Options(prefix="parser")
  public final static class ParserOptions {

    @Option(description="C dialect for parser")
    private Dialect dialect = Dialect.GNUC;

    private ParserOptions() { }
  }

  /**
   * Factory that tries to create a parser based on available libraries
   * (e.g. Eclipse CDT).
   */
  public static class Factory {

    private static boolean IS_CDT_7 = isCDT7();

    public static ParserOptions getOptions(Configuration config) throws InvalidConfigurationException {
      ParserOptions result = new ParserOptions();
      config.inject(result);
      return result;
    }

    public static ParserOptions getDefaultOptions() {
      return new ParserOptions();
    }

    public static CParser getParser(LogManager logger, ParserOptions options) {
      AbstractEclipseCParser<?> result;
      if (IS_CDT_7) {
        result = new EclipseCDT7Parser(logger, options.dialect);
      } else {
        result = new EclipseCDT6Parser(logger, options.dialect);
      }
      return result;
    }

    private static boolean isCDT7() {
      // check whether there is the IncludeFileContentProvider class
      // if it is, we have at least CDT 7
      try {
        Class.forName("org.eclipse.cdt.core.parser.IncludeFileContentProvider");
        return true;
      } catch (ClassNotFoundException _) {
        return false;
      }
    }
  }
}<|MERGE_RESOLUTION|>--- conflicted
+++ resolved
@@ -2,7 +2,7 @@
  *  CPAchecker is a tool for configurable software verification.
  *  This file is part of CPAchecker.
  *
- *  Copyright (C) 2007-2012  Dirk Beyer
+ *  Copyright (C) 2007-2013  Dirk Beyer
  *  All rights reserved.
  *
  *  Licensed under the Apache License, Version 2.0 (the "License");
@@ -27,19 +27,15 @@
 import java.util.List;
 
 import org.sosy_lab.common.LogManager;
-<<<<<<< HEAD
-import org.sosy_lab.common.Timer;
-=======
 import org.sosy_lab.common.Pair;
->>>>>>> 30d65383
 import org.sosy_lab.common.configuration.Configuration;
 import org.sosy_lab.common.configuration.InvalidConfigurationException;
 import org.sosy_lab.common.configuration.Option;
 import org.sosy_lab.common.configuration.Options;
 import org.sosy_lab.cpachecker.cfa.ast.c.CAstNode;
-import org.sosy_lab.cpachecker.cfa.parser.eclipse.AbstractEclipseCParser;
-import org.sosy_lab.cpachecker.cfa.parser.eclipse.EclipseCDT6Parser;
-import org.sosy_lab.cpachecker.cfa.parser.eclipse.EclipseCDT7Parser;
+import org.sosy_lab.cpachecker.cfa.parser.eclipse.EclipseParsers;
+import org.sosy_lab.cpachecker.cfa.types.MachineModel;
+import org.sosy_lab.cpachecker.exceptions.CParserException;
 import org.sosy_lab.cpachecker.exceptions.ParserException;
 
 /**
@@ -50,7 +46,7 @@
  * It may offer timing of it's operations. If present, this is not expected to
  * be thread-safe.
  */
-public interface CParser {
+public interface CParser extends Parser {
 
   /**
    * Parse the content of files into a single CFA.
@@ -62,11 +58,7 @@
    * @throws IOException If file cannot be read.
    * @throws ParserException If parser or CFA builder cannot handle the C code.
    */
-<<<<<<< HEAD
-  ParseResult parseFile(String filename) throws ParserException, IOException;
-=======
   ParseResult parseFile(List<Pair<String, String>> filenames) throws CParserException, IOException, InvalidConfigurationException;
->>>>>>> 30d65383
 
   /**
    * Parse the content of Strings into a single CFA.
@@ -77,11 +69,7 @@
    * @return The CFA.
    * @throws ParserException If parser or CFA builder cannot handle the C code.
    */
-<<<<<<< HEAD
-  ParseResult parseString(String code) throws ParserException;
-=======
   ParseResult parseString(List<Pair<String, String>> code) throws CParserException, InvalidConfigurationException;
->>>>>>> 30d65383
 
   /**
    * Method for parsing a string that contains exactly one function with exactly
@@ -100,20 +88,7 @@
    * @return The AST for the statement.
    * @throws ParserException If parsing fails.
    */
-  CAstNode parseSingleStatement(String code) throws ParserException;
-
-  /**
-   * Return a timer that measured the time needed for parsing.
-   * Optional method: may return null.
-   */
-  Timer getParseTime();
-
-  /**
-   * Return a timer that measured the time need for CFA construction.
-   * Optional method: may return null.
-   */
-  Timer getCFAConstructionTime();
-
+  CAstNode parseSingleStatement(String code) throws CParserException, InvalidConfigurationException;
 
   /**
    * Enum for clients of this class to choose the C dialect the parser uses.
@@ -139,7 +114,6 @@
    */
   public static class Factory {
 
-    private static boolean IS_CDT_7 = isCDT7();
 
     public static ParserOptions getOptions(Configuration config) throws InvalidConfigurationException {
       ParserOptions result = new ParserOptions();
@@ -151,25 +125,8 @@
       return new ParserOptions();
     }
 
-    public static CParser getParser(LogManager logger, ParserOptions options) {
-      AbstractEclipseCParser<?> result;
-      if (IS_CDT_7) {
-        result = new EclipseCDT7Parser(logger, options.dialect);
-      } else {
-        result = new EclipseCDT6Parser(logger, options.dialect);
-      }
-      return result;
-    }
-
-    private static boolean isCDT7() {
-      // check whether there is the IncludeFileContentProvider class
-      // if it is, we have at least CDT 7
-      try {
-        Class.forName("org.eclipse.cdt.core.parser.IncludeFileContentProvider");
-        return true;
-      } catch (ClassNotFoundException _) {
-        return false;
-      }
+    public static CParser getParser(Configuration config, LogManager logger, ParserOptions options, MachineModel machine) {
+      return EclipseParsers.getCParser(config, logger, options.dialect, machine);
     }
   }
 }