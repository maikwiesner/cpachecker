--- conflicted
+++ resolved
@@ -285,17 +285,11 @@
         intBoolPartitions,
         intEqualPartitions,
         intAddPartitions,
-<<<<<<< HEAD
         intArithPartitions,
         dependencies.edgeToPartition,
         extractAssumedVariables(cfa.getAllNodes()),
         extractAssignedVariables(cfa.getAllNodes()),
         logger);
-=======
-        dependencies.edgeToPartition,
-        extractAssumedVariables(cfa.getAllNodes()),
-        extractAssignedVariables(cfa.getAllNodes()));
->>>>>>> 6977c85a
 
     if (printStatsOnStartup) {
       printStats(result);
