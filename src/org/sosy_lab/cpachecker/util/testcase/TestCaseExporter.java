--- conflicted
+++ resolved
@@ -310,14 +310,7 @@
     if (parent != null) {
       Files.createDirectories(parent);
     }
-<<<<<<< HEAD
-    String uriString = "jar:" + testCaseZip.toUri().toString();
-    return
-    FileSystems.newFileSystem(URI.create(uriString), env, null);
-=======
-
     return FileSystems.newFileSystem(URI.create("jar:" + testCaseZip.toUri()), env, null);
->>>>>>> 4ff95f24
   }
 
   private String unpack(final AAstNode pInputValue) {
