--- conflicted
+++ resolved
@@ -41,27 +41,14 @@
    * Error Indicators indicate a subset of all edges that most likely contain an error.
    * @param pErrorSet set to forward
    */
-<<<<<<< HEAD
-  public Fault(Set<FaultContribution> pErrorSet){
-    errorSet = pErrorSet;
-    infos = new ArrayList<>();
-    score = 0;
+  public Fault(Collection<FaultContribution> pErrorSet){
+    this(pErrorSet, 0);
     intendedIndex = Optional.empty();
   }
 
   public Fault(){
-    errorSet = new HashSet<>();
-    infos = new ArrayList<>();
-    score = 0;
+    this(ImmutableSet.of(), 0);
     intendedIndex = Optional.empty();
-=======
-  public Fault(Collection<FaultContribution> pErrorSet){
-    this(pErrorSet, 0);
-  }
-
-  public Fault(){
-    this(ImmutableSet.of(), 0);
->>>>>>> a94da894
   }
 
   /**
