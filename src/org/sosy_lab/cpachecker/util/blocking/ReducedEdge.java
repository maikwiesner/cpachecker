--- conflicted
+++ resolved
@@ -28,16 +28,9 @@
 
 import org.sosy_lab.cpachecker.cfa.model.CFAEdge;
 
-<<<<<<< HEAD
-
-public class ReducedEdge {
-  private HashSet<CFAEdge> summarizes = new HashSet<CFAEdge>();
-  private ReducedNode pointsTo;
-=======
 class ReducedEdge {
   private final Set<CFAEdge> summarizes = new HashSet<>();
   private final ReducedNode pointsTo;
->>>>>>> 30d65383
 
   public void addEdge(CFAEdge pEdge) {
     this.summarizes.add(pEdge);
