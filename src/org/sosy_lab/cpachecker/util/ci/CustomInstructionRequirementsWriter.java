--- conflicted
+++ resolved
@@ -35,12 +35,6 @@
 import org.sosy_lab.common.configuration.Configuration;
 import org.sosy_lab.common.io.Files;
 import org.sosy_lab.common.io.Paths;
-<<<<<<< HEAD
-import org.sosy_lab.cpachecker.core.interfaces.AbstractState;
-import org.sosy_lab.cpachecker.cpa.arg.ARGState;
-import org.sosy_lab.cpachecker.exceptions.CPAException;
-import org.sosy_lab.cpachecker.util.ci.translators.AbstractRequirementsTranslator;
-=======
 import org.sosy_lab.common.log.LogManager;
 import org.sosy_lab.cpachecker.core.interfaces.AbstractState;
 import org.sosy_lab.cpachecker.cpa.arg.ARGState;
@@ -54,23 +48,12 @@
 import org.sosy_lab.cpachecker.util.ci.translators.PredicateRequirementsTranslator;
 import org.sosy_lab.cpachecker.util.ci.translators.SignRequirementsTranslator;
 import org.sosy_lab.cpachecker.util.ci.translators.ValueRequirementsTranslator;
->>>>>>> 6977c85a
 
 public class CustomInstructionRequirementsWriter {
 
   private final String filePrefix;
   private int fileID;
   private final Class<?> requirementsState;
-<<<<<<< HEAD
-  private AbstractRequirementsTranslator<AbstractState> abstractReqTranslator;
-
-  public CustomInstructionRequirementsWriter(final String pFilePrefix, final Class<?> pClass,
-      final AbstractRequirementsTranslator<AbstractState> pabstractReqTranslator) {
-    filePrefix = pFilePrefix;
-    fileID = 0;
-    requirementsState = pClass;
-    abstractReqTranslator = pabstractReqTranslator;
-=======
   private AbstractRequirementsTranslator<? extends AbstractState> abstractReqTranslator;
   private final Configuration config;
   private final ShutdownNotifier shutdownNotifier;
@@ -86,7 +69,6 @@
     this.shutdownNotifier = shutdownNotifier;
     logger = log;
     createRequirementTranslator();
->>>>>>> 6977c85a
   }
 
   public void writeCIRequirement(final ARGState pState, final Collection<ARGState> pSet,
@@ -94,17 +76,6 @@
     Pair<Pair<List<String>, String>, Pair<List<String>, String>> convertedRequirements
       = abstractReqTranslator.convertRequirements(pState, pSet, pACI.getIndicesForReturnVars());
 
-<<<<<<< HEAD
-//    convertRequirements(abstractReqTranslator); TODO
-
-//    Collection<String> set = removeDuplicates(pre, post, ci); TODO
-
-    fileID++;
-    try (Writer br = Files.openOutputFile(Paths.get(filePrefix+fileID+".smt"))) {
-      // TODO custom instruction schreiben
-
-      // TODO pre, post schreiben
-=======
     Pair<List<String>, String> fakeSMTDesc = pACI.getFakeSMTDescription();
     Collection<String> set = removeDuplicates(convertedRequirements.getFirst().getFirst(), convertedRequirements.getSecond().getFirst(), fakeSMTDesc.getFirst());
     fileID++;
@@ -146,23 +117,6 @@
       abstractReqTranslator = new PredicateRequirementsTranslator();
     } else {
       throw new CPAException("There is no suitable requirementTranslator available.");
->>>>>>> 6977c85a
     }
   }
-
-  private Collection<String> removeDuplicates(List<String> pre, List<String> post, List<String> ci) {
-    Set<String> duplicateFreeSet = new HashSet<>();
-    duplicateFreeSet.addAll(pre);
-    duplicateFreeSet.addAll(post);
-    duplicateFreeSet.addAll(ci);
-    return duplicateFreeSet; // TODO
-  }
-
-  private void createRequirementTranslator() throws CPAException {
-//    if (requirementsState ... ?) {
-//      abstractReqTranslator is PredicateRequirementsTranslator
-//    } else {
-      throw new CPAException("There is no suitable requirementTranslator available.");
-//    }
-  }
 }