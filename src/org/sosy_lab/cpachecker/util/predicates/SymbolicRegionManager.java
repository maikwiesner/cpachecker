/*
 *  CPAchecker is a tool for configurable software verification.
 *  This file is part of CPAchecker.
 *
 *  Copyright (C) 2007-2012  Dirk Beyer
 *  All rights reserved.
 *
 *  Licensed under the Apache License, Version 2.0 (the "License");
 *  you may not use this file except in compliance with the License.
 *  You may obtain a copy of the License at
 *
 *      http://www.apache.org/licenses/LICENSE-2.0
 *
 *  Unless required by applicable law or agreed to in writing, software
 *  distributed under the License is distributed on an "AS IS" BASIS,
 *  WITHOUT WARRANTIES OR CONDITIONS OF ANY KIND, either express or implied.
 *  See the License for the specific language governing permissions and
 *  limitations under the License.
 *
 *
 *  CPAchecker web page:
 *    http://cpachecker.sosy-lab.org
 */
package org.sosy_lab.cpachecker.util.predicates;

import static com.google.common.base.Preconditions.checkNotNull;

import java.io.PrintStream;

import org.sosy_lab.common.Triple;
<<<<<<< HEAD
import org.sosy_lab.cpachecker.util.predicates.interfaces.Formula;
import org.sosy_lab.cpachecker.util.predicates.interfaces.FormulaManager;
=======
import org.sosy_lab.cpachecker.core.ShutdownNotifier;
import org.sosy_lab.cpachecker.util.predicates.interfaces.BooleanFormula;
import org.sosy_lab.cpachecker.util.predicates.interfaces.BooleanFormulaManager;
>>>>>>> 30d65383
import org.sosy_lab.cpachecker.util.predicates.interfaces.Region;
import org.sosy_lab.cpachecker.util.predicates.interfaces.RegionManager;

/**
 * Adaptor from FormulaManager/Solver to RegionManager in order to use Formulas
 * as Regions.
 * This class implements only a minimal set of methods on purpose.
 */
public class SymbolicRegionManager implements RegionManager {

  public static class SymbolicRegion implements Region {

    private final Formula f;

    public SymbolicRegion(Formula pF) {
      f = checkNotNull(pF);
    }

    @Override
    public boolean isTrue() {
      return f.isTrue();
    }

    @Override
    public boolean isFalse() {
      return f.isFalse();
    }

    @Override
    public String toString() {
      return f.toString();
    }

    @Override
    public boolean equals(Object pObj) {
      return pObj instanceof SymbolicRegion
          && f.equals(((SymbolicRegion)pObj).f);
    }

    @Override
    public int hashCode() {
      return f.hashCode();
    }
  }

  private final Solver solver;

  private final SymbolicRegion trueRegion;
  private final SymbolicRegion falseRegion;

  public SymbolicRegionManager(FormulaManager fmgr, Solver pSolver) {
    solver = pSolver;

    trueRegion = new SymbolicRegion(fmgr.makeTrue());
    falseRegion = new SymbolicRegion(fmgr.makeFalse());
  }

  @Override
  public boolean entails(Region pF1, Region pF2) throws InterruptedException {
    SymbolicRegion r1 = (SymbolicRegion)pF1;
    SymbolicRegion r2 = (SymbolicRegion)pF2;

    return solver.implies(r1.f, r2.f);
  }

  @Override
  public SymbolicRegion makeTrue() {
    return trueRegion;
  }

  @Override
  public SymbolicRegion makeFalse() {
    return falseRegion;
  }

  @Override
  public Region makeNot(Region pF) {
    throw new UnsupportedOperationException();
  }

  @Override
  public Region makeAnd(Region pF1, Region pF2) {
    throw new UnsupportedOperationException();
  }

  @Override
  public Region makeOr(Region pF1, Region pF2) {
    throw new UnsupportedOperationException();
  }

  @Override
  public Region makeEqual(Region pF1, Region pF2) {
    throw new UnsupportedOperationException();
  }

  @Override
  public Region makeUnequal(Region pF1, Region pF2) {
    throw new UnsupportedOperationException();
  }

  @Override
  public Region makeExists(Region pF1, Region... pF2) {
    throw new UnsupportedOperationException();
  }

  @Override
  public Region createPredicate() {
    throw new UnsupportedOperationException();
  }

  @Override
  public Triple<Region, Region, Region> getIfThenElse(Region pF) {
    throw new UnsupportedOperationException();
  }

  @Override
<<<<<<< HEAD
=======
  public Set<Region> extractPredicates(Region f) {
    return from(fmgr.extractAtoms(toFormula(f), false, false))
        .transform(new Function<BooleanFormula, Region>() {
          @Override
          public Region apply(BooleanFormula input) {
            return new SymbolicRegion(bfmgr, input);
          }
        }).toSet();
  }

  @Override
  public RegionBuilder builder(ShutdownNotifier pShutdownNotifier) {
    return new SymbolicRegionBuilder();
  }

  private class SymbolicRegionBuilder implements RegionBuilder {

    private BooleanFormula currentCube = null;
    private BooleanFormula cubes = bfmgr.makeBoolean(false);

    @Override
    public void startNewConjunction() {
      checkState(currentCube == null);
      currentCube = bfmgr.makeBoolean(true);
    }

    @Override
    public void addPositiveRegion(Region r) {
      checkState(currentCube != null);
      currentCube = bfmgr.and(((SymbolicRegion)r).f, currentCube);
    }

    @Override
    public void addNegativeRegion(Region r) {
      checkState(currentCube != null);
      currentCube = bfmgr.and(bfmgr.not(((SymbolicRegion)r).f), currentCube);
    }

    @Override
    public void finishConjunction() {
      checkState(currentCube != null);
      cubes = bfmgr.or(currentCube, cubes);
      currentCube = null;
    }

    @Override
    public Region getResult() throws InterruptedException {
      return new SymbolicRegion(bfmgr, cubes);
    }

    @Override
    public void close() {
    }
  }

  @Override
>>>>>>> 30d65383
  public void printStatistics(PrintStream out) {
    // do nothing
  }

}<|MERGE_RESOLUTION|>--- conflicted
+++ resolved
@@ -23,21 +23,21 @@
  */
 package org.sosy_lab.cpachecker.util.predicates;
 
-import static com.google.common.base.Preconditions.checkNotNull;
+import static com.google.common.base.Preconditions.*;
+import static com.google.common.collect.FluentIterable.from;
 
 import java.io.PrintStream;
+import java.util.Set;
 
 import org.sosy_lab.common.Triple;
-<<<<<<< HEAD
-import org.sosy_lab.cpachecker.util.predicates.interfaces.Formula;
-import org.sosy_lab.cpachecker.util.predicates.interfaces.FormulaManager;
-=======
 import org.sosy_lab.cpachecker.core.ShutdownNotifier;
 import org.sosy_lab.cpachecker.util.predicates.interfaces.BooleanFormula;
 import org.sosy_lab.cpachecker.util.predicates.interfaces.BooleanFormulaManager;
->>>>>>> 30d65383
 import org.sosy_lab.cpachecker.util.predicates.interfaces.Region;
 import org.sosy_lab.cpachecker.util.predicates.interfaces.RegionManager;
+import org.sosy_lab.cpachecker.util.predicates.interfaces.view.FormulaManagerView;
+
+import com.google.common.base.Function;
 
 /**
  * Adaptor from FormulaManager/Solver to RegionManager in order to use Formulas
@@ -46,22 +46,24 @@
  */
 public class SymbolicRegionManager implements RegionManager {
 
-  public static class SymbolicRegion implements Region {
-
-    private final Formula f;
-
-    public SymbolicRegion(Formula pF) {
+  private static class SymbolicRegion implements Region {
+
+    private final BooleanFormula f;
+    private final BooleanFormulaManager bfmgr;
+
+    private SymbolicRegion(BooleanFormulaManager bfmgr, BooleanFormula pF) {
       f = checkNotNull(pF);
+      this.bfmgr = bfmgr;
     }
 
     @Override
     public boolean isTrue() {
-      return f.isTrue();
+      return bfmgr.isTrue(f);
     }
 
     @Override
     public boolean isFalse() {
-      return f.isFalse();
+      return bfmgr.isFalse(f);
     }
 
     @Override
@@ -81,16 +83,32 @@
     }
   }
 
+  private final FormulaManagerView fmgr;
+  private final BooleanFormulaManager bfmgr;
   private final Solver solver;
 
   private final SymbolicRegion trueRegion;
   private final SymbolicRegion falseRegion;
 
-  public SymbolicRegionManager(FormulaManager fmgr, Solver pSolver) {
+  private int predicateCount = 0;
+
+  public SymbolicRegionManager(FormulaManagerView pFmgr, Solver pSolver) {
     solver = pSolver;
-
-    trueRegion = new SymbolicRegion(fmgr.makeTrue());
-    falseRegion = new SymbolicRegion(fmgr.makeFalse());
+    fmgr = pFmgr;
+    bfmgr = fmgr.getBooleanFormulaManager();
+    trueRegion = new SymbolicRegion(bfmgr,  bfmgr.makeBoolean(true));
+    falseRegion = new SymbolicRegion(bfmgr,  bfmgr.makeBoolean(false));
+  }
+
+  @Override
+  public Region fromFormula(BooleanFormula f, FormulaManagerView pFmgr,
+      Function<BooleanFormula, Region> pAtomToRegion) {
+    checkArgument(pFmgr.getBooleanFormulaManager() == bfmgr);
+    return new SymbolicRegion(bfmgr, f);
+  }
+
+  BooleanFormula toFormula(Region r) {
+    return ((SymbolicRegion)r).f;
   }
 
   @Override
@@ -113,17 +131,26 @@
 
   @Override
   public Region makeNot(Region pF) {
-    throw new UnsupportedOperationException();
+    SymbolicRegion r = (SymbolicRegion)pF;
+    return new SymbolicRegion(r.bfmgr, r.bfmgr.not(r.f));
   }
 
   @Override
   public Region makeAnd(Region pF1, Region pF2) {
-    throw new UnsupportedOperationException();
+    SymbolicRegion r1 = (SymbolicRegion)pF1;
+    SymbolicRegion r2 = (SymbolicRegion)pF2;
+    assert r1.bfmgr == r2.bfmgr;
+
+    return new SymbolicRegion(r1.bfmgr, r1.bfmgr.and(r1.f, r2.f));
   }
 
   @Override
   public Region makeOr(Region pF1, Region pF2) {
-    throw new UnsupportedOperationException();
+    SymbolicRegion r1 = (SymbolicRegion)pF1;
+    SymbolicRegion r2 = (SymbolicRegion)pF2;
+    assert r1.bfmgr == r2.bfmgr;
+
+    return new SymbolicRegion(r1.bfmgr, r1.bfmgr.or(r1.f, r2.f));
   }
 
   @Override
@@ -137,13 +164,19 @@
   }
 
   @Override
+  public Region makeIte(Region pF1, Region pF2, Region pF3) {
+    throw new UnsupportedOperationException();
+  }
+
+  @Override
   public Region makeExists(Region pF1, Region... pF2) {
     throw new UnsupportedOperationException();
   }
 
   @Override
   public Region createPredicate() {
-    throw new UnsupportedOperationException();
+    return new SymbolicRegion(bfmgr,
+        bfmgr.makeVariable("__PREDICATE__" + predicateCount++));
   }
 
   @Override
@@ -152,8 +185,6 @@
   }
 
   @Override
-<<<<<<< HEAD
-=======
   public Set<Region> extractPredicates(Region f) {
     return from(fmgr.extractAtoms(toFormula(f), false, false))
         .transform(new Function<BooleanFormula, Region>() {
@@ -210,7 +241,6 @@
   }
 
   @Override
->>>>>>> 30d65383
   public void printStatistics(PrintStream out) {
     // do nothing
   }
