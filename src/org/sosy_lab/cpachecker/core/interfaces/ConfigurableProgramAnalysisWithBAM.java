/*
 *  CPAchecker is a tool for configurable software verification.
 *  This file is part of CPAchecker.
 *
 *  Copyright (C) 2007-2014  Dirk Beyer
 *  All rights reserved.
 *
 *  Licensed under the Apache License, Version 2.0 (the "License");
 *  you may not use this file except in compliance with the License.
 *  You may obtain a copy of the License at
 *
 *      http://www.apache.org/licenses/LICENSE-2.0
 *
 *  Unless required by applicable law or agreed to in writing, software
 *  distributed under the License is distributed on an "AS IS" BASIS,
 *  WITHOUT WARRANTIES OR CONDITIONS OF ANY KIND, either express or implied.
 *  See the License for the specific language governing permissions and
 *  limitations under the License.
 *
 *
 *  CPAchecker web page:
 *    http://cpachecker.sosy-lab.org
 */
package org.sosy_lab.cpachecker.core.interfaces;

<<<<<<< HEAD
import javax.annotation.Nullable;
=======
import org.sosy_lab.cpachecker.cfa.blocks.BlockPartitioning;
import org.sosy_lab.cpachecker.core.defaults.NoOpReducer;
import org.sosy_lab.cpachecker.cpa.callstack.CallstackCPA;
import org.sosy_lab.cpachecker.cpa.callstack.CallstackState;
import org.sosy_lab.cpachecker.exceptions.CPAException;
>>>>>>> ce2cc198

public interface ConfigurableProgramAnalysisWithBAM extends
    ConfigurableProgramAnalysis {

<<<<<<< HEAD
  @Nullable
  Reducer getReducer();
=======
  default Reducer getReducer() {
    return NoOpReducer.getInstance();
  }

  /**
   * Set the block partitioning on the CPA.
   *
   * @param pPartitioning Partitioning used for BAM.
   */
  default void setPartitioning(BlockPartitioning pPartitioning) { }

  /**
   * Check coverage for two abstract state, based on {@link AbstractDomain#isLessOrEqual}.
   *
   * <p>Most CPAs will not need to override this method. It is needed for {@link CallstackCPA},
   * because we have to check the content of the {@link CallstackState} and not its object-identity.
   */
  default boolean isCoveredByRecursiveState(AbstractState state1, AbstractState state2)
      throws CPAException, InterruptedException {
    return getAbstractDomain().isLessOrEqual(state1, state2);
  }
>>>>>>> ce2cc198
}<|MERGE_RESOLUTION|>--- conflicted
+++ resolved
@@ -23,23 +23,15 @@
  */
 package org.sosy_lab.cpachecker.core.interfaces;
 
-<<<<<<< HEAD
-import javax.annotation.Nullable;
-=======
 import org.sosy_lab.cpachecker.cfa.blocks.BlockPartitioning;
 import org.sosy_lab.cpachecker.core.defaults.NoOpReducer;
 import org.sosy_lab.cpachecker.cpa.callstack.CallstackCPA;
 import org.sosy_lab.cpachecker.cpa.callstack.CallstackState;
 import org.sosy_lab.cpachecker.exceptions.CPAException;
->>>>>>> ce2cc198
 
 public interface ConfigurableProgramAnalysisWithBAM extends
     ConfigurableProgramAnalysis {
 
-<<<<<<< HEAD
-  @Nullable
-  Reducer getReducer();
-=======
   default Reducer getReducer() {
     return NoOpReducer.getInstance();
   }
@@ -61,5 +53,4 @@
       throws CPAException, InterruptedException {
     return getAbstractDomain().isLessOrEqual(state1, state2);
   }
->>>>>>> ce2cc198
 }