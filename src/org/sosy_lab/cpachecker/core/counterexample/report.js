--- conflicted
+++ resolved
@@ -43,994 +43,10 @@
   window.cfaJson = data.cfaJson;
 }
 
-<<<<<<< HEAD
 const argJson = window.argJson;
 const sourceFiles = window.sourceFiles;
 const cfaJson = window.cfaJson;
 const dependencies = require("dependencies");
-=======
-(function () {
-	$(function () {
-		// initialize all popovers
-		$('[data-toggle="popover"]').popover({
-			html: true
-		});
-		// initialize all tooltips
-		$("[data-toggle=tooltip]").tooltip({
-			trigger: 'hover'
-		});
-		$(document).on('hover', '[data-toggle=tooltip]', function () {
-			$(this).tooltip('show');
-		});
-
-		// hide tooltip after 5 seconds
-		var timeout;
-		$(document).on('shown.bs.tooltip', function (e) {
-			if (timeout) {
-				clearTimeout(timeout)
-			}
-			timeout = setTimeout(function () {
-				$(e.target).tooltip('hide');
-			}, 5000);
-		});
-
-		//Statistics table initialization
-		$(document).ready(function () {
-			$('#statistics_table').DataTable({
-				"order": [],
-				aLengthMenu: [
-					[25, 50, 100, 200, -1],
-					[25, 50, 100, 200, "All"]
-				],
-				iDisplayLength: -1, //Default display all entries
-				"columnDefs": [{
-						"orderable": false, //No ordering
-						"targets": 0,
-					}, {
-						"orderable": false, //No Ordering
-						"targets": 1,
-					},
-					{
-						"orderable": false, //No ordering
-						"targets": 2,
-					},
-				]
-			});
-		});
-
-		// Initialize Google pretiffy code
-		$(document).ready(function () {
-			PR.prettyPrint();
-		});
-
-		//Configuration table initialization
-		$(document).ready(function () {
-			$('#config_table').DataTable({
-				"order": [
-					[1, "asc"]
-				],
-				aLengthMenu: [
-					[25, 50, 100, 200, -1],
-					[25, 50, 100, 200, "All"]
-				],
-				iDisplayLength: -1 //Default display all entries
-			});
-		});
-
-		//Log table initialization
-		$(document).ready(function () {
-			$('#log_table').DataTable({
-				"order": [
-					[0, "asc"]
-				],
-				autoWidth: false,
-				aoColumns: [{
-						sWidth: '12%'
-					},
-					{
-						sWidth: '10%'
-					},
-					{
-						sWidth: '10%'
-					},
-					{
-						sWidth: '25%'
-					},
-					{
-						sWidth: '43%'
-					},
-				],
-				aLengthMenu: [
-					[25, 50, 100, 200, -1],
-					[25, 50, 100, 200, "All"]
-				],
-				iDisplayLength: -1
-			});
-		});
-
-		// Draggable divider between error path section and file section
-		$(function resizeSection() {
-			$("#errorpath_section").resizable({
-				autoHide: true,
-				handles: 'e',
-				resize: function (e, ui) {
-					var parent = ui.element.parent();
-					//alert(parent.attr('class'));
-					var remainingSpace = parent.width() - ui.element.outerWidth(),
-						divTwo = ui.element.next(),
-						divTwoWidth = (remainingSpace - (divTwo.outerWidth() - divTwo.width())) / parent.width() * 100 + "%";
-					divTwo.width(divTwoWidth);
-				},
-				stop: function (e, ui) {
-					var parent = ui.element.parent();
-					ui.element.css({
-						width: ui.element.width() / parent.width() * 100 + "%",
-					});
-				}
-			});
-		});
-	});
-
-	var app = angular.module('report', []);
-
-	reportController = app.controller('ReportController', ['$rootScope', '$scope',
-		function ($rootScope, $scope) {
-			$scope.logo = "https://cpachecker.sosy-lab.org/logo.svg";
-			$scope.help_content = "<div class=\"container \" style=\"font-family: Arial\"><p><b>CFA</b> (Control Flow Automaton) shows the control flow of the program. <br> For each function in the source code one CFA graph is created. <br>" +
-				"Initially all CFA's are displayed below one another beginning with the CFA for the program entry function.</p>" + "<p> If an error path is detected by the analysis the edges leading to it will appear red.</p>" +
-				"<p>&#9675; &nbsp; normal element</p>" +
-				"<p>&#9634; &nbsp; combined normal elements</p>" +
-				"<p>&#9645; &nbsp; function node</p>" +
-				"<p>&#9671; &nbsp; loop head</p>" +
-				"<p>- doubleclick on a function node to select the CFA for this function</p>" +
-				"<p>- doubleclick on edges to jump to the relating line in the Source tab</p>" +
-				"<p>- use the Displayed CFA select box to display only the CFA for the desired function </p>" +
-				"<p>- use the Mouse Wheel Zoom checkbox to alter between scroll and zoom behaviour on mouse wheel</p>" +
-				"<p>- use Split Threshold and 'Refresh button' to redraw the graph (values between 500 and 900)</p>" +
-				"<p><b>ARG</b> (Abstract Reachability Graph) shows the explored abstract state space</p>" +
-				"<p> If an error path is detected by the analysis the edges leading to it will appear red.</p>" +
-				"<p><span style=\"background-color:green;\">&#9645;</span> covered state</p>" +
-				"<p><span style=\"background-color:orange;\">&#9645;</span> not yet processed state</p>" +
-				"<p><span style=\"background-color:cornflowerblue;\">&#9645;</span> important state (depending on used analysis)</p>" +
-				"<p><span style=\"background-color:red;\">&#9645;</span> target state</p>" +
-				"<p>- doubleclick on node to jump to relating node in CFA</p>" +
-				"<p>- use the Displayed ARG select box to select between the complete ARG and ARG containing only the error path (only in case an error was found) </p>" +
-				"<p>- use the Mouse Wheel Zoom checkbox to alter between scroll and zoom behaviour on mouse wheel</p>" +
-				"<p>- use Split Threshold and 'Refresh button' to redraw the graph (values between 500 and 900)</p>" +
-				"<p><b>In case of split graph (applies to both CFA and ARG)</b><br> -- doubleclick on labelless node to jump to target node<br> -- doubleclick on 'split edge' to jump to initial edge </p></div>";
-			$scope.help_fault_localization = "<div class=\"container \" style=\"font-family: Arial\"> <b>Change view</b> Toggle between two different views: The default counter example and the information provided by the selected fault localization algorithm. " +
-				"In the second view, every entry consists of a header with three elements and a bigger section with more details." +
-				"<ul><li>The <span style=\"color: #28a745\"><b>first element</b></span> of the header shows the rank.</li>" +
-				"<li>The <span style=\"color: #ffc107\"><b>second element</b></span> shows the score, which is computed by several heuristics.</li></ul>" +
-				"<p>Usually, faults with a higher score have a higher rank, too. " +
-				"The Error-Invariants-Algorithm does not sort the faults by score, but by hierarchical order.</p>" +
-				"<p>Every fault localization technique provides information shown in the details section. " +
-				"In the details section, variables are displayed as follows function::variable-name@ssa-index. " +
-				"In some cases, a program contains calls to <code>__VERIFIER_nondet_X()</code> where <code>X</code> " +
-				"stands for all supported data types. CPAchecker creates temporary variables for every call to <code>__VERIFIER_nondet_X()</code>. " +
-				"Starting with <code>!2</code> CPAchecker sequentially increments the counter for every new call to <code>__VERIFIER_nondet_X()</code>.</p>" +
-				"<p><b>Example:</b><br> A possible formula for the given program<br>" +
-				"<code>int x = __VERIFIER_nondet_int();</code><br>" +
-				"<code>int y = __VERIFIER_nondet_int();</code><br>" +
-				"<code>if (x == 1 && y == 2) goto ERROR;</code><br>" +
-				"may look like this:<br>" +
-				"<code>__VERIFIER_nondet_int!2@ = 1 && __VERIFIER_nondet_int!3@ = 2</code></p>" +
-				"</div>";
-			$scope.help_errorpath = "<div style=\"font-family: Arial\"><p>The errorpath leads to the error 'edge by edge' (CFA) or 'node by node' (ARG) or 'line by line' (Source)</p>" +
-				"<p><b>-V- (Value Assignments)</b> Click to show all initialized variables and their values at that point in the programm.</p>" +
-				"<p><b>Edge-Description (Source-Code-View)</b> Click to jump to the relating edge in the CFA / node in the ARG / line in Source (depending on active tab).\n If non of the mentioned tabs is currently set, the ARG tab will be selected.</p>" +
-				"<p><b>Buttons (Prev, Start, Next)</b> Click to navigate through the errorpath and jump to the relating position in the active tab</p>" +
-				"<p><b>Search</b>\n - You can search for words or numbers in the edge-descriptions (matches appear blue)\n" +
-				"- You can search for value-assignments (variable names or their value) - it will highlight only where a variable has been initialized or where it has changed its value (matches appear green)\n" +
-				"- An 'exact matches' search will look for a variable declarator matching exactly the provided text considering both, edge descriptions and value assignments</p></div>";
-			$scope.tab = 1;
-			$scope.$on("ChangeTab", function (event, tabIndex) {
-				$scope.setTab(tabIndex);
-			});
-
-			//Toggle button to hide the error path section
-			$scope.toggleErrorPathSection = function (e) {
-				$('#toggle_error_path').on('change', function () {
-					if ($(this).is(':checked')) {
-						d3.select("#errorpath_section").style("display", "inline");
-						d3.select("#errorpath_section").style("width", "25%");
-						d3.select("#externalFiles_section").style("width", "75%");
-						d3.select("#cfa-toolbar").style("width", "auto");
-					} else {
-						d3.select("#errorpath_section").style("display", "none");
-						d3.select("#externalFiles_section").style("width", "100%");
-						d3.select("#cfa-toolbar").style("width", "95%");
-					}
-				});
-			};
-
-			//Full screen mode function to view the report in full screen
-			$('#full_screen_mode').click(function () {
-				$(this).find('i').toggleClass('fa-compress fa-expand')
-			});
-
-			$scope.makeFullScreen = function () {
-				if ((document.fullScreenElement && document.fullScreenElement !== null) || (!document.mozFullScreen && !
-						document.webkitIsFullScreen)) {
-					if (document.documentElement.requestFullScreen) {
-						document.documentElement.requestFullScreen();
-					} else if (document.documentElement.mozRequestFullScreen) {
-						document.documentElement.mozRequestFullScreen();
-					} else if (document.documentElement.webkitRequestFullScreen) {
-						document.documentElement.webkitRequestFullScreen(Element.ALLOW_KEYBOARD_INPUT);
-					}
-				} else {
-					if (document.cancelFullScreen) {
-						document.cancelFullScreen();
-					} else if (document.mozCancelFullScreen) {
-						document.mozCancelFullScreen();
-					} else if (document.webkitCancelFullScreen) {
-						document.webkitCancelFullScreen();
-					}
-				}
-			};
-
-			$scope.setTab = function (tabIndex) {
-				if (tabIndex === 1) {
-					if (d3.select("#arg-toolbar").style("visibility") !== "hidden") {
-						d3.select("#arg-toolbar").style("visibility", "hidden");
-						d3.selectAll(".arg-graph").style("visibility", "hidden");
-						d3.selectAll(".arg-simplified-graph").style("visibility", "hidden");
-						d3.selectAll(".arg-reduced-graph").style("visibility", "hidden");
-						d3.selectAll(".arg-error-graph").style("visibility", "hidden");
-						if (d3.select("#arg-container").classed("arg-content")) {
-							d3.select("#arg-container").classed("arg-content", false);
-						}
-					}
-					d3.select("#cfa-toolbar").style("visibility", "visible");
-					if (!d3.select("#cfa-container").classed("cfa-content")) {
-						d3.select("#cfa-container").classed("cfa-content", true);
-					}
-					d3.selectAll(".cfa-graph").style("visibility", "visible");
-				} else if (tabIndex === 2) {
-					if (argTabDisabled) return;
-					if (d3.select("#cfa-toolbar").style("visibility") !== "hidden") {
-						d3.select("#cfa-toolbar").style("visibility", "hidden");
-						d3.selectAll(".cfa-graph").style("visibility", "hidden");
-						if (d3.select("#cfa-container").classed("cfa-content")) {
-							d3.select("#cfa-container").classed("cfa-content", false);
-						}
-					}
-					d3.select("#arg-toolbar").style("visibility", "visible");
-					if (!d3.select("#arg-container").classed("arg-content")) {
-						d3.select("#arg-container").classed("arg-content", true);
-					}
-					d3.selectAll(".arg-simplified-graph").style("display", "none");
-					d3.selectAll(".arg-reduced-graph").style("display", "none");
-					if ($rootScope.displayedARG.indexOf("error") !== -1) {
-						d3.selectAll(".arg-error-graph").style("visibility", "visible");
-						if ($("#arg-container").scrollTop() === 0) {
-							$("#arg-container").scrollTop(200).scrollLeft(0);
-						}
-					} else {
-						d3.selectAll(".arg-graph").style("visibility", "visible");
-						if ($("#arg-container").scrollTop() === 0) {
-							var boundingRect = d3.select(".arg-node").node().getBoundingClientRect();
-							$("#arg-container").scrollTop(boundingRect.top + $("#arg-container").scrollTop() - 300).scrollLeft(boundingRect.left + $("#arg-container").scrollLeft() - 500);
-						}
-					}
-				} else {
-					if (d3.select("#cfa-toolbar").style("visibility") !== "hidden") {
-						d3.select("#cfa-toolbar").style("visibility", "hidden");
-						d3.selectAll(".cfa-graph").style("visibility", "hidden");
-						if (d3.select("#cfa-container").classed("cfa-content")) {
-							d3.select("#cfa-container").classed("cfa-content", false);
-						}
-					}
-					if (d3.select("#arg-toolbar").style("visibility") !== "hidden") {
-						d3.select("#arg-toolbar").style("visibility", "hidden");
-						d3.selectAll(".arg-graph").style("visibility", "hidden");
-						d3.selectAll(".arg-simplified-graph").style("visibility", "hidden");
-						d3.selectAll(".arg-reduced-graph").style("visibility", "hidden");
-						d3.selectAll(".arg-error-graph").style("visibility", "hidden");
-						if (d3.select("#arg-container").classed("arg-content")) {
-							d3.select("#arg-container").classed("arg-content", false);
-						}
-					}
-				}
-				$scope.tab = tabIndex;
-			};
-			$scope.tabIsSet = function (tabIndex) {
-				return $scope.tab === tabIndex;
-			};
-
-			$scope.getTabSet = function () {
-				return $scope.tab;
-			};
-		}
-	]);
-
-	var errorpathController = app.controller("ErrorpathController", ['$rootScope', '$scope', function ($rootScope, $scope) {
-		$rootScope.errorPath = [];
-
-		//Fault Localization
-		function getLinesOfFault(fault) {
-			var lines = {};
-			for (var i = 0; i < fault["errPathIds"].length; i++) {
-				var errorPathIdx = fault["errPathIds"][i];
-				var errorPathElem = $rootScope.errorPath[errorPathIdx];
-				var line = {"line": errorPathElem["line"], "desc": errorPathElem["desc"]};
-				var line_key = line["line"] + line["desc"];
-				lines[line_key] = line;
-			}
-			return Object.values(lines);
-		};
-
-		function getValues(val, prevValDict) {
-			var values = {};
-			if (val != "") {
-				var singleStatements = val.split("\n");
-				for (var i = 0; i < singleStatements.length - 1; i++) {
-					if (!Object.keys(prevValDict).includes(singleStatements[i].split("==")[0].trim())) {
-						// previous dictionary does not include the statement
-						values[singleStatements[i].split("==")[0].trim()] = singleStatements[i].split("==")[1].trim().slice(0, -1);
-					} else if (prevValDict[singleStatements[i].split("==")[0].trim()] !== singleStatements[i].split("==")[1].trim().slice(0, -1)) {
-						// statement is included but with different value
-						values[singleStatements[i].split("==")[0].trim()] = singleStatements[i].split("==")[1].trim().slice(0, -1);
-					}
-				}
-			}
-			return values;
-		};
-
-		// initialize array that stores the important edges. Index counts only, when edges appear in the report.
-		var importantEdges = [];
-		var importantIndex = -1;
-		var faultEdges = [];
-		if (errorPath !== undefined) {
-			var indentationlevel = 0;
-			for (var i = 0; i < errorPath.length; i++) {
-				var errPathElem = errorPath[i];
-
-				// do not show start, return and blank edges
-				if (errPathElem.desc.indexOf("Return edge from") === -1 && errPathElem.desc != "Function start dummy edge" && errPathElem.desc != "") {
-					importantIndex += 1;
-					var previousValueDictionary = {};
-					errPathElem["valDict"] = {};
-					errPathElem["valString"] = "";
-					if (i > 0) {
-						$.extend(errPathElem.valDict, $rootScope.errorPath[$rootScope.errorPath.length - 1].valDict);
-						previousValueDictionary = $rootScope.errorPath[$rootScope.errorPath.length - 1].valDict;
-					}
-					var newValues = getValues(errPathElem.val, previousValueDictionary);
-					errPathElem["newValDict"] = newValues;
-					if (!$.isEmptyObject(newValues)) {
-						$.extend(errPathElem.valDict, newValues);
-					}
-					for (var key in errPathElem.valDict) {
-						errPathElem.valString += key + ":  " + errPathElem.valDict[key] + "\n";
-					}
-					// add indentation
-					for (var j = 1; j <= indentationlevel; j++) {
-						errPathElem.desc = "   " + errPathElem.desc;
-					}
-					$rootScope.errorPath.push(errPathElem);
-				} else if (errPathElem.desc.indexOf("Return edge from") !== -1) {
-					indentationlevel -= 1;
-				} else if (errPathElem.desc.indexOf("Function start dummy") !== -1) {
-					indentationlevel += 1;
-				}
-
-				if (errPathElem.faults !== undefined && errPathElem.faults.length > 0) {
-					errPathElem["importantindex"] = importantIndex;
-					errPathElem["bestrank"] = cfaJson.faults[errPathElem.faults[0]].rank;
-					errPathElem["bestreason"] = cfaJson.faults[errPathElem.faults[0]].reason;
-					if (errPathElem["additional"] !== undefined && errPathElem["additional"] !== "") {
-						errPathElem["bestreason"] = errPathElem["bestreason"] + errPathElem["additional"];
-					}
-					faultEdges.push(errPathElem);
-				}
-
-				// store the important edges
-                                if(errPathElem.importance == 1){
-                                      importantEdges.push(importantIndex);
-                                   }
-			}
-
-			function addFaultLocalizationInfo(){
-				if (faultEdges !== undefined && faultEdges.length > 0) {
-					for (var j = 0; j < faultEdges.length; j++) {
-						d3.selectAll("#errpath-" + faultEdges[j].importantindex + " td pre").classed("fault", true);
-					}
-					d3.selectAll("#errpath-header td pre").classed("tableheader", true);
-				}
-			};
-
-                        // this function puts the important edges into a CSS class that highlights them
-			function highlightEdges(impEdges){
-			    for (var j = 0; j < impEdges.length; j++){
-			        d3.selectAll("#errpath-" + impEdges[j] + " td pre").classed("important", true);
-			    }
-                        };
-
-                        angular.element(document).ready(function(){
-				highlightEdges(importantEdges);
-				addFaultLocalizationInfo();
-                        });
-
-
-		}
-
-		// make faults visible to angular
-		$rootScope.faults = [];
-		$rootScope.precondition = cfaJson.precondition === undefined ? "" : cfaJson.precondition["fl-precondition"];
-		$rootScope.hasPrecondition = $rootScope.precondition !== "";
-		if (cfaJson.faults !== undefined) {
-			for (var i = 0; i < cfaJson.faults.length; i++) {
-				var fault = cfaJson.faults[i];
-				var fInfo = Object.assign({}, fault);
-				// store all error-path elements related to this fault.
-				// we can't do  this in the Java backend because
-				// we can't be sure to have the full error-path elements in the FaultLocalizationInfo
-				// when the faults-code is generated.
-				fInfo["errPathIds"] = [];
-				for (var j = 0; j < $rootScope.errorPath.length; j++) {
-					var element = $rootScope.errorPath[j];
-					if (element.faults.includes(i)) {
-						fInfo["errPathIds"].push(j);
-						fInfo["valDict"] = element.valDict;
-					}
-					fInfo["lines"] = getLinesOfFault(fInfo);
-				}
-				$rootScope.faults.push(fInfo);
-			}
-		}
-
-
-		$scope.hideFaults = ($rootScope.faults == undefined || $rootScope.faults.length == 0);
-
-		$scope.faultClicked = function(){
-			$scope.hideErrorTable = !$scope.hideErrorTable;
-		};
-
-		$scope.clickedFaultLocElement = function ($event) {
-			d3.selectAll(".clickedFaultLocElement").classed("clickedFaultLocElement", false);
-			var clickedElement = d3.select($event.currentTarget);
-			clickedElement.classed("clickedFaultLocElement", true);
-			var faultElementIdx = clickedElement.attr("id").substring("fault-".length);
-			var faultElement = $rootScope.faults[faultElementIdx];
-			markErrorPathElementInTab(faultElement.errPathIds);
-		};
-
-		$scope.errPathPrevClicked = function ($event) {
-			var selection = d3.select("tr.clickedErrPathElement");
-			if (!selection.empty()) {
-				var prevId = parseInt(selection.attr("id").substring("errpath-".length)) - 1;
-				selection.classed("clickedErrPathElement", false);
-				d3.select("#errpath-" + prevId).classed("clickedErrPathElement", true);
-				$("#value-assignment").scrollTop($("#value-assignment").scrollTop() - 18);
-				markErrorPathElementInTab(prevId);
-			}
-		};
-
-		$scope.errPathStartClicked = function () {
-			d3.select("tr.clickedErrPathElement").classed("clickedErrPathElement", false);
-			d3.select("#errpath-0").classed("clickedErrPathElement", true);
-			$("#value-assignment").scrollTop(0);
-			markErrorPathElementInTab(0);
-		};
-
-		$scope.errPathNextClicked = function ($event) {
-			var selection = d3.select("tr.clickedErrPathElement");
-			if (!selection.empty()) {
-				var nextId = parseInt(selection.attr("id").substring("errpath-".length)) + 1;
-				selection.classed("clickedErrPathElement", false);
-				d3.select("#errpath-" + nextId).classed("clickedErrPathElement", true);
-				$("#value-assignment").scrollTop($("#value-assignment").scrollTop() + 18);
-				markErrorPathElementInTab(nextId);
-			}
-		};
-
-		$scope.clickedErrpathElement = function ($event) {
-			d3.select("tr.clickedErrPathElement").classed("clickedErrPathElement", false);
-			var clickedElement = d3.select($event.currentTarget.parentNode);
-			clickedElement.classed("clickedErrPathElement", true);
-			markErrorPathElementInTab(clickedElement.attr("id").substring("errpath-".length));
-		};
-
-		function markErrorPathElementInTab(selectedErrPathElemId) {
-			var currentTab = $("#report-controller").scope().getTabSet();
-			if (!Array.isArray(selectedErrPathElemId)) {
-				selectedErrPathElemId = [selectedErrPathElemId];
-			}
-			unmarkEverything();
-			for (var i = 0; i < selectedErrPathElemId.length; i++) {
-				var id = selectedErrPathElemId[i];
-				if ($rootScope.errorPath[id] === undefined) {
-					return;
-				}
-				handleErrorPathElemClick(currentTab, id);
-			}
-		}
-
-		function handleErrorPathElemClick(currentTab, errPathElemIndex) {
-			markCfaEdge($rootScope.errorPath[errPathElemIndex]);
-			markArgNode($rootScope.errorPath[errPathElemIndex]);
-			markSourceLine($rootScope.errorPath[errPathElemIndex]);
-			if (![1, 2, 3].includes(currentTab)) {
-				$("#report-controller").scope().setTab(2);
-			}
-		}
-
-		function unmarkEverything() {
-			[
-				"marked-cfa-edge",
-				"marked-cfa-node",
-				"marked-cfa-node-label",
-				"marked-arg-node",
-				"marked-source-line",
-			].forEach(function (c) { d3.selectAll("." + c).classed(c, false) });
-		}
-
-
-		function markCfaEdge(errPathEntry) {
-			var actualSourceAndTarget = getActualSourceAndTarget(errPathEntry);
-			if ($.isEmptyObject(actualSourceAndTarget)) return;
-			if (actualSourceAndTarget.target === undefined) {
-				var selection = d3.select("#cfa-node" + actualSourceAndTarget.source);
-				selection.classed("marked-cfa-node", true);
-				var boundingRect = selection.node().getBoundingClientRect();
-				$("#cfa-container").scrollTop(boundingRect.top + $("#cfa-container").scrollTop() - 300).scrollLeft(boundingRect.left - d3.select("#cfa-container").style("width").split("px")[0] - $("#cfa-container"));
-				if (actualSourceAndTarget.source in cfaJson.combinedNodes) {
-					selection.selectAll("tspan").each(function (d, i) {
-						if (d3.select(this).html().includes(errPathEntry.source)) {
-							d3.select(this).classed("marked-cfa-node-label", true);
-						}
-					});
-				}
-				return;
-			}
-			var selection = d3.select("#cfa-edge_" + actualSourceAndTarget.source + "-" + actualSourceAndTarget.target);
-			selection.classed("marked-cfa-edge", true);
-			var boundingRect = selection.node().getBoundingClientRect();
-			$("#cfa-container").scrollTop(boundingRect.top + $("#cfa-container").scrollTop() - 300).scrollLeft(boundingRect.left - d3.select("#cfa-container").style("width").split("px")[0] - $("#cfa-container"));
-		}
-
-		function getActualSourceAndTarget(element) {
-			var result = {};
-			if (cfaJson.mergedNodes.includes(element.source) && cfaJson.mergedNodes.includes(element.target)) {
-				result["source"] = getMergingNode(element.source);
-				return result;
-			}
-			if (element.source in cfaJson.combinedNodes) {
-				result["source"] = element.source;
-				return result;
-			}
-			if (!cfaJson.mergedNodes.includes(element.source) && !cfaJson.mergedNodes.includes(element.target)) {
-				result["source"] = element.source;
-				result["target"] = element.target;
-			} else if (!cfaJson.mergedNodes.includes(element.source) && cfaJson.mergedNodes.includes(element.target)) {
-				result["source"] = element.source;
-				result["target"] = getMergingNode(element.target);
-			} else if (cfaJson.mergedNodes.includes(element.source) && !cfaJson.mergedNodes.includes(element.target)) {
-				result["source"] = getMergingNode(element.source);
-				result["target"] = element.target;
-			}
-			if (Object.keys(cfaJson.functionCallEdges).includes("" + result["source"])) {
-				result["target"] = cfaJson.functionCallEdges["" + result["source"]][0];
-			}
-			// Ensure empty object is returned if source = target (edge non existent)
-			if (result["source"] === result["target"]) {
-				delete result["source"];
-				delete result["target"];
-			}
-			return result;
-		}
-
-		// Retrieve the node in which this node was merged
-		function getMergingNode(index) {
-			var result = "";
-			Object.keys(cfaJson.combinedNodes).some(function (key) {
-				if (cfaJson.combinedNodes[key].includes(index)) {
-					result = key;
-					return result;
-				}
-			})
-			return result;
-		}
-
-		function markArgNode(errPathEntry) {
-			if (errPathEntry.argelem === undefined) {
-				return;
-			}
-			var idToSelect;
-			if (d3.select("#arg-graph0").style("display") !== "none")
-				idToSelect = "#arg-node";
-			else
-				idToSelect = "#arg-error-node";
-			var selection = d3.select(idToSelect + errPathEntry.argelem);
-			selection.classed("marked-arg-node", true);
-			var boundingRect = selection.node().getBoundingClientRect();
-			$("#arg-container").scrollTop(boundingRect.top + $("#arg-container").scrollTop() - 300).scrollLeft(boundingRect.left - d3.select("#arg-container").style("width").split("px")[0] - $("#arg-container"));
-		}
-
-		function markSourceLine(errPathEntry) {
-			if (errPathEntry.line === 0) {
-				errPathEntry.line = 1;
-			}
-			var selection = d3.select("#source-" + errPathEntry.line + " td pre.prettyprint");
-			selection.classed("marked-source-line", true);
-			$(".sourceContent").scrollTop(selection.node().getBoundingClientRect().top + $(".sourceContent").scrollTop() - 200);
-		}
-
-	}]);
-
-	var searchController = app.controller("SearchController", ['$rootScope', '$scope', function ($rootScope, $scope) {
-		$scope.numOfValueMatches = 0;
-		$scope.numOfDescriptionMatches = 0;
-
-		$scope.checkIfEnter = function ($event) {
-			if ($event.keyCode == 13) {
-				$scope.searchFor();
-			}
-		};
-
-		$scope.searchFor = function () {
-			$scope.numOfValueMatches = 0;
-			$scope.numOfDescriptionMatches = 0;
-			if (d3.select("#matches").style("display") === "none") {
-				d3.select("#matches").style("display", "inline");
-			}
-			d3.selectAll(".markedValueDescElement").classed("markedValueDescElement", false);
-			d3.selectAll(".markedValueElement").classed("markedValueElement", false);
-			d3.selectAll(".markedDescElement").classed("markedDescElement", false);
-			var searchInput = $(".search-input").val().trim();
-			if (searchInput != "") {
-				if ($("#optionExactMatch").prop("checked")) {
-					$rootScope.errorPath.forEach(function (it, i) {
-						var exactMatchInValues = searchInValues(it.newValDict, searchInput, true);
-						if (exactMatchInValues && searchInDescription(it.desc.trim(), searchInput)) {
-							$scope.numOfValueMatches++;
-							$scope.numOfDescriptionMatches++;
-							$("#errpath-" + i + " td")[1].classList.add("markedValueDescElement");
-						} else if (exactMatchInValues) {
-							$scope.numOfValueMatches++;
-							$("#errpath-" + i + " td")[1].classList.add("markedValueElement");
-						} else if (searchInDescription(it.desc.trim(), searchInput)) {
-							$scope.numOfDescriptionMatches++;
-							$("#errpath-" + i + " td")[1].classList.add("markedDescElement");
-						}
-					})
-				} else {
-					$rootScope.errorPath.forEach(function (it, i) {
-						var matchInValues = searchInValues(it.newValDict, searchInput, false);
-						if (matchInValues && it.desc.indexOf(searchInput) !== -1) {
-							$scope.numOfValueMatches++;
-							$scope.numOfDescriptionMatches++;
-							$("#errpath-" + i + " td")[1].classList.add("markedValueDescElement");
-						} else if (matchInValues) {
-							$scope.numOfValueMatches++;
-							$("#errpath-" + i + " td")[1].classList.add("markedValueElement");
-						} else if (it.desc.indexOf(searchInput) !== -1) {
-							$scope.numOfDescriptionMatches++;
-							$("#errpath-" + i + " td")[1].classList.add("markedDescElement");
-						}
-					})
-				}
-			}
-		};
-
-		// Search for input in the description by using only words. A word is defined by a-zA-Z0-9 and underscore
-		function searchInDescription(desc, searchInput) {
-			var descStatements = desc.split(" ");
-			for (var i = 0; i < descStatements.length; i++) {
-				if (descStatements[i].replace(/[^\w.]/g, "") === searchInput) {
-					return true;
-				}
-			}
-			return false;
-		}
-
-		// Search for input in object, either exact match or a match containing the input
-		function searchInValues(values, searchInput, exact) {
-			if ($.isEmptyObject(values)) return false;
-			var match;
-			if (exact) {
-				match = Object.keys(values).find(function (v) {
-					return v === searchInput;
-				})
-			} else {
-				match = Object.keys(values).find(function (v) {
-					return v.indexOf(searchInput) !== -1;
-				})
-			}
-			if (match) return true;
-			else return false;
-		}
-	}]);
-
-	var valueAssignmentsController = app.controller("ValueAssignmentsController", ['$rootScope', '$sce', '$scope', function ($rootScope, $sce, $scope) {
-		$scope.showValues = function ($event) {
-			var element = $event.currentTarget;
-			if (element.classList.contains("markedTableElement")) {
-				element.classList.remove("markedTableElement");
-			} else {
-				element.classList.add("markedTableElement");
-			}
-		};
-
-		$scope.htmlTrusted = function(html) {
-			return $sce.trustAsHtml(html);
-		};
-	}]);
-
-	cfaToolbarController = app.controller('CFAToolbarController', ['$scope',
-		function ($scope) {
-			if (functions) {
-				if (functions.length > 1) {
-					$scope.functions = ["all"].concat(functions);
-				} else {
-					$scope.functions = functions;
-				}
-				$scope.selectedCFAFunction = $scope.functions[0];
-				$scope.zoomEnabled = false;
-			}
-
-
-			$scope.setCFAFunction = function () {
-				if ($scope.zoomEnabled) {
-					$scope.zoomControl();
-				}
-				// FIXME: two-way binding does not update the selected option
-				d3.selectAll("#cfa-toolbar option").attr("selected", null).attr("disabled", null);
-				d3.select("#cfa-toolbar [label=" + $scope.selectedCFAFunction + "]").attr("selected", "selected").attr("disabled", true);
-				if ($scope.selectedCFAFunction === "all") {
-					functions.forEach(function (func) {
-						d3.selectAll(".cfa-svg-" + func).attr("display", "inline-block");
-					});
-				} else {
-					var funcToHide = $scope.functions.filter(function (it) {
-						return it !== $scope.selectedCFAFunction && it !== "all";
-					});
-					funcToHide.forEach(function (func) {
-						d3.selectAll(".cfa-svg-" + func).attr("display", "none");
-					});
-					d3.selectAll(".cfa-svg-" + $scope.selectedCFAFunction).attr("display", "inline-block");
-				}
-				var firstElRect = d3.select("[display=inline-block] .cfa-node:nth-child(2)").node().getBoundingClientRect();
-				if (d3.select("#errorpath_section").style("display") !== "none") {
-					$("#cfa-container").scrollTop(firstElRect.top + $("#cfa-container").scrollTop() - 300).scrollLeft(firstElRect.left - $("#cfa-container").scrollLeft() - d3.select("#externalFiles_section").style("width"));
-				} else {
-					$("#cfa-container").scrollTop(firstElRect.top + $("#cfa-container").scrollTop() - 300).scrollLeft(firstElRect.left - $("#cfa-container"));
-				}
-			};
-
-			$scope.cfaFunctionIsSet = function (value) {
-				return value === $scope.selectedCFAFunction;
-			};
-
-			$scope.zoomControl = function () {
-				if ($scope.zoomEnabled) {
-					$scope.zoomEnabled = false;
-					d3.select("#cfa-zoom-button").html("<i class='far fa-square'></i>");
-					// revert zoom and remove listeners
-					d3.selectAll(".cfa-svg").each(function (d, i) {
-						d3.select(this).on("zoom", null).on("wheel.zoom", null).on("dblclick.zoom", null).on("touchstart.zoom", null);
-					});
-				} else {
-					$scope.zoomEnabled = true;
-					d3.select("#cfa-zoom-button").html("<i class='far fa-check-square'></i>");
-					d3.selectAll(".cfa-svg").each(function (d, i) {
-						var svg = d3.select(this),
-							svgGroup = d3.select(this.firstChild);
-						var zoom = d3.zoom().on("zoom", function () {
-							svgGroup.attr("transform", d3.event.transform);
-						});
-						svg.call(zoom);
-						svg.on("dblclick.zoom", null).on("touchstart.zoom", null);
-					});
-				}
-			};
-
-			$scope.redraw = function () {
-				var input = $("#cfa-split-threshold").val();
-				if (!$scope.validateInput(input)) {
-					alert("Invalid input!");
-					return;
-				}
-				d3.selectAll(".cfa-graph").remove();
-				if ($scope.zoomEnabled) {
-					$scope.zoomControl();
-				}
-				$scope.selectedCFAFunction = $scope.functions[0];
-				cfaSplit = true;
-				var graphCount = 0;
-				cfaJson.functionNames.forEach(function (f) {
-					var fNodes = cfaJson.nodes.filter(function (n) {
-						return n.func === f;
-					})
-					graphCount += Math.ceil(fNodes.length / input);
-				});
-				$("#cfa-modal").text("0/" + graphCount);
-				graphCount = null;
-				$("#renderStateModal").modal("show");
-				if (cfaWorker === undefined) {
-					cfaWorker = new Worker(URL.createObjectURL(new Blob(["(" + cfaWorker_function + ")()"], {
-						type: "text/javascript"
-					})));
-				}
-				cfaWorker.postMessage({
-					"split": input
-				});
-				cfaWorker.postMessage({
-					"renderer": "ready"
-				});
-			};
-
-			$scope.validateInput = function (input) {
-				if (input % 1 !== 0) return false;
-				if (input < 500 || input > 900) return false;
-				return true;
-			}
-		}
-	]);
-
-	var argToolbarController = app.controller('ARGToolbarController', ['$rootScope', '$scope',
-		function ($rootScope, $scope) {
-			$scope.zoomEnabled = false;
-			$scope.argSelections = ["complete"];
-			if (errorPath !== undefined) {
-				$scope.argSelections.push("error path");
-			}
-			if (relevantEdges !== undefined) {
-                        	$scope.argSelections.push("simplified");
-                        }
-			if (reducedEdges !== undefined) {
-				$scope.argSelections.push("witness");
-			}
-			$rootScope.displayedARG = $scope.argSelections[0];
-
-			$scope.displayARG = function () {
-				if ($scope.argSelections.length > 1) {
-					if ($rootScope.displayedARG.indexOf("error") !== -1) {
-						d3.selectAll(".arg-graph").style("display", "none");
-						if (!d3.select(".arg-simplified-graph").empty()) {
-							d3.selectAll(".arg-simplified-graph").style("display", "none");
-						}
-						if (!d3.select(".arg-reduced-graph").empty()) {
-							d3.selectAll(".arg-reduced-graph").style("display", "none");
-						}
-						$("#arg-container").scrollTop(0).scrollLeft(0);
-						if (d3.select(".arg-error-graph").empty()) {
-							argWorker.postMessage({
-								"errorGraph": true
-							});
-						} else {
-							d3.selectAll(".arg-error-graph").style("display", "inline-block").style("visibility", "visible");
-						}
-					} else if ($rootScope.displayedARG.indexOf("simplified") !== -1) {
-					        d3.selectAll(".arg-graph").style("display", "none");
-					        d3.selectAll(".arg-reduced-graph").style("display", "none");
-					        $("#arg-container").scrollTop(0).scrollLeft(0);
-					        if (!d3.select(".arg-error-graph").empty()) {
-                                                	d3.selectAll(".arg-error-graph").style("display", "none");
-                                                }
-                                                if (d3.select(".arg-simplified-graph").empty()) {
-                                                	argWorker.postMessage({
-                                                	      "simplifiedGraph": true
-                                                	});
-                                                } else {
-                                                        d3.selectAll(".arg-simplified-graph").style("display", "inline-block").style("visibility", "visible");
-                                                }
-					} else if ($rootScope.displayedARG.indexOf("witness") !== -1) {
-						console.log("reduced graph selected");
-						d3.selectAll(".arg-graph").style("display", "none");
-						d3.selectAll(".arg-simplified-graph").style("display", "none");
-						$("#arg-container").scrollTop(0).scrollLeft(0);
-						if (!d3.select(".arg-error-graph").empty()) {
-							d3.selectAll(".arg-error-graph").style("display", "none");
-						}
-						if (d3.select(".arg-reduced-graph").empty()) {
-							argWorker.postMessage({
-								"reducedGraph": true
-							});
-						} else {
-							d3.selectAll(".arg-reduced-graph").style("display", "inline-block").style("visibility", "visible");
-						}
-					} else {
-						if (!d3.select(".arg-error-graph").empty()) {
-							d3.selectAll(".arg-error-graph").style("display", "none");
-						}
-						if (!d3.select(".arg-simplified-graph").empty()) {
-                                                	d3.selectAll(".arg-simplified-graph").style("display", "none");
-                                                }
-						if (!d3.select(".arg-reduced-graph").empty()) {
-							d3.selectAll(".arg-reduced-graph").style("display", "none");
-						}
-						d3.selectAll(".arg-graph").style("display", "inline-block").style("visibility", "visible");
-						$("#arg-container").scrollLeft(d3.select(".arg-svg").attr("width") / 4);
-					}
-				}
-			};
-
-			$scope.argZoomControl = function () {
-				if ($scope.zoomEnabled) {
-					$scope.zoomEnabled = false;
-					d3.select("#arg-zoom-button").html("<i class='far fa-square'></i>");
-					// revert zoom and remove listeners
-					d3.selectAll(".arg-svg").each(function (d, i) {
-						d3.select(this).on("zoom", null).on("wheel.zoom", null).on("dblclick.zoom", null).on("touchstart.zoom", null);
-					});
-				} else {
-					$scope.zoomEnabled = true;
-					d3.select("#arg-zoom-button").html("<i class='far fa-check-square'></i>");
-					d3.selectAll(".arg-svg").each(function (d, i) {
-						var svg = d3.select(this),
-							svgGroup = d3.select(this.firstChild);
-						var zoom = d3.zoom().on("zoom", function () {
-							svgGroup.attr("transform", d3.event.transform);
-						});
-						svg.call(zoom);
-						svg.on("dblclick.zoom", null).on("touchstart.zoom", null);
-					});
-				}
-			};
-
-			$scope.argRedraw = function () {
-				var input = $("#arg-split-threshold").val();
-				if (!$scope.validateInput(input)) {
-					alert("Invalid input!");
-					return;
-				}
-				d3.selectAll(".arg-graph").remove();
-				d3.selectAll(".arg-simplified-graph").remove();
-				d3.selectAll(".arg-reduced-graph").remove();
-				d3.selectAll(".arg-error-graph").remove();
-				if ($scope.zoomEnabled) {
-					$scope.argZoomControl();
-				}
-				var graphCount = Math.ceil(argJson.nodes.length / input);
-				$("#arg-modal").text("0/" + graphCount);
-				graphCount = null;
-				$("#renderStateModal").modal("show");
-				if (argWorker === undefined) {
-					argWorker = new Worker(URL.createObjectURL(new Blob(["(" + argWorker_function + ")()"], {
-						type: "text/javascript"
-					})));
-				}
-				argWorker.postMessage({
-					"split": input
-				});
-				argWorker.postMessage({
-					"renderer": "ready"
-				});
-			};
-
-			$scope.validateInput = function (input) {
-				if (input % 1 !== 0) return false;
-				if (input < 500 || input > 900) return false;
-				return true;
-			};
-		}
-	]);
-
-	var sourceController = app.controller('SourceController', ['$rootScope', '$scope', '$location',
-		'$anchorScroll',
-		function ($rootScope, $scope, $location, $anchorScroll) {
-			// available sourcefiles
-			$scope.sourceFiles = sourceFiles;
-			$scope.selectedSourceFile = 0;
-			$scope.setSourceFile = function (value) {
-				$scope.selectedSourceFile = value;
-			};
-			$scope.sourceFileIsSet = function (value) {
-				return value === $scope.selectedSourceFile;
-			};
-		}
-	]);
-
-})();
-
-var argJson = {}; //ARG_JSON_INPUT
-
-var sourceFiles = []; //SOURCE_FILES
-var cfaJson = {}; //CFA_JSON_INPUT
->>>>>>> 8d0e40c1
 
 // CFA graph variable declarations
 var functions = cfaJson.functionNames;
@@ -1103,6 +119,7 @@
         ],
       });
     });
+
 
     // Initialize Google pretiffy code
     $(document).ready(function () {
