--- conflicted
+++ resolved
@@ -95,11 +95,7 @@
     this.logger = logger;
     config.inject(this, CounterexampleCheckAlgorithm.class);
 
-<<<<<<< HEAD
-    if (CPAs.retrieveCPA(pCpa, ARGCPA.class) == null) {
-=======
     if (!(pCpa instanceof ARGCPA || pCpa instanceof BAMCPA)) {
->>>>>>> 78169e40
       throw new InvalidConfigurationException("ARG CPA needed for counterexample check");
     }
 
@@ -191,21 +187,6 @@
 
   private boolean checkCounterexample(ARGState errorState, ReachedSet reached)
       throws InterruptedException {
-<<<<<<< HEAD
-    ARGState rootState = (ARGState)reached.getFirstState();
-
-    Set<ARGState> statesOnErrorPath;
-    ARGState lastState = (ARGState) reached.getLastState();
-    if (isBAMenabled) {
-      ARGPath path = lastState.getCounterexampleInformation().get().getTargetPath();
-      statesOnErrorPath = path.getStateSet();
-      rootState = path.getFirstState();
-      errorState = path.getLastState();
-    } else {
-      statesOnErrorPath = ARGUtils.getAllStatesOnPathsTo(errorState);
-    }
-=======
->>>>>>> 78169e40
 
     logger.log(Level.INFO, "Error path found, starting counterexample check with " + checkerType + ".");
     final boolean feasibility;
