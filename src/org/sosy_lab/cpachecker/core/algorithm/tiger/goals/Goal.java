--- conflicted
+++ resolved
@@ -74,10 +74,10 @@
     return mAutomaton;
   }
 
-<<<<<<< HEAD
   public void setPresenceCondition(Region pPresenceCondition) {
     mPresenceCondition = pPresenceCondition;
-=======
+  }
+
   public String toSkeleton() {
     final ECPVisitor<Boolean> booleanVisitor = new ECPVisitor<Boolean>() {
 
@@ -249,7 +249,5 @@
     };
 
     return getPattern().accept(visitor);
->>>>>>> ae8dc81e
-  }
-
+  }
 }