--- conflicted
+++ resolved
@@ -175,10 +175,6 @@
     logger = checkNotNull(pLogger);
     totalLoops = pTotalNumberOfLoops;
 
-<<<<<<< HEAD
-    witnessExporter = new WitnessExporter(pConfig, pLogger, pOrigSpec, pCFA);
-    locFac = new LocationStateFactory(pCFA, pConfig);
-=======
     witnessExporter =
         new WitnessExporter(
             pConfig,
@@ -191,8 +187,7 @@
                             CommonPropertyType.TERMINATION,
                             Optional.empty()))),
             pCFA);
-    locFac = new LocationStateFactory(pCFA, AnalysisDirection.FORWARD, pConfig);
->>>>>>> 770ff48d
+    locFac = new LocationStateFactory(pCFA, pConfig);
   }
 
   void algorithmStarted() {
