// This file is part of CPAchecker,
// a tool for configurable software verification:
// https://cpachecker.sosy-lab.org
//
// SPDX-FileCopyrightText: 2007-2020 Dirk Beyer <https://www.sosy-lab.org>
//
// SPDX-License-Identifier: Apache-2.0

package org.sosy_lab.cpachecker.core.algorithm;

import static com.google.common.collect.FluentIterable.from;

import com.google.common.base.Preconditions;
import java.util.ArrayList;
import java.util.Collection;
import java.util.List;
import java.util.Optional;
import java.util.Set;
import java.util.logging.Level;
import org.sosy_lab.common.ShutdownNotifier;
import org.sosy_lab.common.configuration.Configuration;
import org.sosy_lab.common.configuration.InvalidConfigurationException;
import org.sosy_lab.common.configuration.Option;
import org.sosy_lab.common.configuration.Options;
import org.sosy_lab.common.log.LogManager;
import org.sosy_lab.cpachecker.cfa.CFA;
import org.sosy_lab.cpachecker.cfa.model.CFAEdge;
import org.sosy_lab.cpachecker.core.counterexample.AssumptionToEdgeAllocator;
import org.sosy_lab.cpachecker.core.counterexample.CounterexampleInfo;
import org.sosy_lab.cpachecker.core.defaults.PropertyTargetInformation;
import org.sosy_lab.cpachecker.core.defaults.SingletonPrecision;
import org.sosy_lab.cpachecker.core.interfaces.AbstractState;
import org.sosy_lab.cpachecker.core.interfaces.ConfigurableProgramAnalysis;
import org.sosy_lab.cpachecker.core.interfaces.Statistics;
import org.sosy_lab.cpachecker.core.interfaces.StatisticsProvider;
import org.sosy_lab.cpachecker.core.reachedset.ReachedSet;
import org.sosy_lab.cpachecker.core.specification.Property;
import org.sosy_lab.cpachecker.core.specification.Property.CommonCoverageType;
import org.sosy_lab.cpachecker.core.specification.Specification;
import org.sosy_lab.cpachecker.cpa.arg.ARGCPA;
import org.sosy_lab.cpachecker.cpa.arg.ARGState;
import org.sosy_lab.cpachecker.cpa.arg.ARGUtils;
import org.sosy_lab.cpachecker.cpa.testtargets.CoverFunction;
import org.sosy_lab.cpachecker.cpa.testtargets.TestTargetCPA;
import org.sosy_lab.cpachecker.cpa.testtargets.TestTargetProvider;
import org.sosy_lab.cpachecker.cpa.testtargets.TestTargetState;
import org.sosy_lab.cpachecker.cpa.testtargets.TestTargetTransferRelation;
import org.sosy_lab.cpachecker.exceptions.CPAException;
import org.sosy_lab.cpachecker.exceptions.CounterexampleAnalysisFailed;
import org.sosy_lab.cpachecker.exceptions.InfeasibleCounterexampleException;
import org.sosy_lab.cpachecker.exceptions.RefinementFailedException;
import org.sosy_lab.cpachecker.util.AbstractStates;
import org.sosy_lab.cpachecker.util.CPAs;
import org.sosy_lab.cpachecker.util.error.DummyErrorState;
import org.sosy_lab.cpachecker.util.testcase.TestCaseExporter;

@Options(prefix = "testcase")
public class TestCaseGeneratorAlgorithm implements ProgressReportingAlgorithm, StatisticsProvider {

  public enum ProgressComputation {
    ABSOLUTE,
    RELATIVE_TOTAL
  }

  @Option(
    secure = true,
    name = "inStats",
    description = "display all test targets and non-covered test targets in statistics"
  )
  private boolean printTestTargetInfoInStats = false;

  @Option(secure = true,  description = "when generating tests covering error call stop as soon as generated one test case and report false (only possible in combination with error call property specification")
  private boolean reportCoveredErrorCallAsError = false;

  @Option(secure = true, name = "progress", description = "defines how progress is computed")
  private ProgressComputation progressType = ProgressComputation.RELATIVE_TOTAL;



  private final Algorithm algorithm;
  private final AssumptionToEdgeAllocator assumptionToEdgeAllocator;
  private final ConfigurableProgramAnalysis cpa;
  private final LogManager logger;
  private final ShutdownNotifier shutdownNotifier;
  private Set<CFAEdge> testTargets;
  private final Property specProp;
  private final TestCaseExporter exporter;
  private double progress = 0;

  public TestCaseGeneratorAlgorithm(
      final Algorithm pAlgorithm,
      final CFA pCfa,
      final Configuration pConfig,
      final ConfigurableProgramAnalysis pCpa,
      final LogManager pLogger,
      final ShutdownNotifier pShutdownNotifier,
      final Specification pSpec)
      throws InvalidConfigurationException {
    pConfig.inject(this);
    CPAs.retrieveCPAOrFail(pCpa, ARGCPA.class, TestCaseGeneratorAlgorithm.class);
    algorithm = pAlgorithm;
    cpa = pCpa;
    logger = pLogger;
    shutdownNotifier = pShutdownNotifier;
    assumptionToEdgeAllocator =
        AssumptionToEdgeAllocator.create(pConfig, logger, pCfa.getMachineModel());
    TestTargetCPA testTargetCpa =
        CPAs.retrieveCPAOrFail(pCpa, TestTargetCPA.class, TestCaseGeneratorAlgorithm.class);
    testTargets =
        ((TestTargetTransferRelation) testTargetCpa.getTransferRelation()).getTestTargets();

    exporter = new TestCaseExporter(pCfa, logger, pConfig);

    if (pSpec.getProperties().size() == 1) {
      specProp = pSpec.getProperties().iterator().next();
      Preconditions.checkArgument(
          specProp instanceof CommonCoverageType || specProp instanceof CoverFunction,
          "Property %s not supported for test generation",
          specProp);
    } else {
      specProp = null;
    }
  }

  @Override
  public AlgorithmStatus run(final ReachedSet pReached) throws CPAException, InterruptedException {
    int uncoveredGoalsAtStart = testTargets.size();
    progress = 0;
    // clean up ARG
    if (pReached.getWaitlist().size() > 1
        || !pReached.getWaitlist().contains(pReached.getFirstState())) {
      pReached
          .getWaitlist()
          .stream()
          .filter(
              (AbstractState state) -> {
                return !((ARGState) state).getChildren().isEmpty();
              })
          .forEach(
              (AbstractState state) -> {
                ARGState argState = (ARGState) state;
                List<ARGState> removedChildren = new ArrayList<>(2);
                for (ARGState child : argState.getChildren()) {
                  if (!pReached.contains(child)) {
                    removedChildren.add(child);
                  }
                }
                for (ARGState child : removedChildren) {
                  child.removeFromARG();
                }
              });
    }

    try {
      boolean shouldReturnFalse, ignoreTargetState;
      while (pReached.hasWaitingState() && !testTargets.isEmpty()) {
        shutdownNotifier.shutdownIfNecessary();
        shouldReturnFalse = false;
        ignoreTargetState = false;

        assert ARGUtils.checkARG(pReached);
        assert (from(pReached).filter(AbstractStates::isTargetState).isEmpty());

        AlgorithmStatus status = AlgorithmStatus.UNSOUND_AND_IMPRECISE;
        try {
          status = algorithm.run(pReached);

        } catch (CPAException e) {
          // precaution always set precision to false, thus last target state not handled in case of
          // exception
          status = status.withPrecise(false);
          logger.logUserException(Level.WARNING, e, "Analysis not completed.");
          if (e instanceof CounterexampleAnalysisFailed
              || e instanceof RefinementFailedException
              || e instanceof InfeasibleCounterexampleException) {

            ignoreTargetState = true;
          } else {
            throw e;
          }
        } catch (InterruptedException e1) {
          // may be thrown only be counterexample check, if not will be thrown again in finally
          // block due to respective shutdown notifier call)
          status = status.withPrecise(false);
        } finally {

          assert ARGUtils.checkARG(pReached);
          assert (from(pReached).filter(AbstractStates::isTargetState).size() < 2);

          AbstractState reachedState =
              from(pReached).firstMatch(AbstractStates::isTargetState).orNull();
          if (reachedState != null) {
            boolean removeState = true;

            ARGState argState = (ARGState) reachedState;

            Collection<ARGState> parentArgStates = argState.getParents();

            assert (parentArgStates.size() == 1);

            ARGState parentArgState = parentArgStates.iterator().next();

            CFAEdge targetEdge = parentArgState.getEdgeToChild(argState);
            if (targetEdge != null) {
              if (testTargets.contains(targetEdge)) {

                if (status.isPrecise()) {
                  CounterexampleInfo cexInfo = ARGUtils.tryGetOrCreateCounterexampleInformation(argState, cpa, assumptionToEdgeAllocator).orElseThrow();
                  exporter.writeTestCaseFiles(cexInfo, Optional.ofNullable(specProp));

                  logger.log(Level.FINE, "Removing test target: " + targetEdge);
                  testTargets.remove(targetEdge);

                  if (shouldReportCoveredErrorCallAsError()) {
                    addErrorStateWithTargetInformation(pReached);
                    shouldReturnFalse = true;
                  }
                  progress++;
                } else {
                  if (ignoreTargetState) {
                    TestTargetState targetState =
                        AbstractStates.extractStateByType(reachedState, TestTargetState.class);
                    Preconditions.checkNotNull(targetState);
                    Preconditions.checkArgument(targetState.isTarget());

                    targetState.changeToStopTargetStatus();
                    removeState = false;
                  }
                  logger.log(
                      Level.FINE,
                      "Status was not precise. Current test target is not removed:" + targetEdge);
                }
              } else {
                logger.log(
                    Level.FINE,
                    "Found test target is not in provided set of test targets:" + targetEdge);
              }
            } else {
              logger.log(Level.FINE, "Target edge was null.");
            }

            if (removeState) {
              argState.removeFromARG();
              pReached.remove(reachedState);
            }
            pReached.reAddToWaitlist(parentArgState);

            assert ARGUtils.checkARG(pReached);
          } else {
            logger.log(Level.FINE, "There was no target state in the reached set.");
          }
          shutdownNotifier.shutdownIfNecessary();
        }
        if (shouldReturnFalse) {
          return AlgorithmStatus.SOUND_AND_PRECISE;
        }
      }

      cleanUpIfNoTestTargetsRemain(pReached);
    } finally {
      if (uncoveredGoalsAtStart != testTargets.size()) {
        logger.log(Level.SEVERE, TestTargetProvider.getCoverageInfo());
      }
    }

    return AlgorithmStatus.NO_PROPERTY_CHECKED;
  }

  private void cleanUpIfNoTestTargetsRemain(final ReachedSet pReached) {
    if (testTargets.isEmpty()) {
      pReached.clearWaitlist();
    }
  }

  private void addErrorStateWithTargetInformation(final ReachedSet pReached) {
    Preconditions.checkState(shouldReportCoveredErrorCallAsError());
    pReached.add(
        new DummyErrorState(pReached.getLastState()) {
          private static final long serialVersionUID = 5522643115974481914L;

          @Override
<<<<<<< HEAD
          public Set<org.sosy_lab.cpachecker.core.interfaces.Property> getViolatedProperties() {
            return NamedProperty.singleton(specProp.toString());
=======
          public Set<TargetInformation> getTargetInformation() {
            return PropertyTargetInformation.singleton(specProp.getProperty());
>>>>>>> c8a96f8c
          }
        },
        SingletonPrecision.getInstance());
  }

  private boolean shouldReportCoveredErrorCallAsError() {
    return reportCoveredErrorCallAsError && CommonCoverageType.COVERAGE_ERROR.equals(specProp);
  }

  @Override
  public void collectStatistics(final Collection<Statistics> pStatsCollection) {
    if (algorithm instanceof StatisticsProvider) {
      ((StatisticsProvider) algorithm).collectStatistics(pStatsCollection);
    }
    pStatsCollection.add(TestTargetProvider.getTestTargetStatisitics(printTestTargetInfoInStats));
  }

  @Override
  public double getProgress() {
    switch (progressType) {
      case ABSOLUTE:
        return progress;
      case RELATIVE_TOTAL:
        return progress / Math.max(1, TestTargetProvider.getTotalNumberOfTestTargets());
      default:
        throw new AssertionError("Unhandled progress computation type: " + progressType);
    }
  }
}<|MERGE_RESOLUTION|>--- conflicted
+++ resolved
@@ -279,13 +279,8 @@
           private static final long serialVersionUID = 5522643115974481914L;
 
           @Override
-<<<<<<< HEAD
-          public Set<org.sosy_lab.cpachecker.core.interfaces.Property> getViolatedProperties() {
-            return NamedProperty.singleton(specProp.toString());
-=======
           public Set<TargetInformation> getTargetInformation() {
-            return PropertyTargetInformation.singleton(specProp.getProperty());
->>>>>>> c8a96f8c
+            return PropertyTargetInformation.singleton(specProp);
           }
         },
         SingletonPrecision.getInstance());
