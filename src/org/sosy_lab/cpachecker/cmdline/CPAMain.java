--- conflicted
+++ resolved
@@ -2,7 +2,7 @@
  *  CPAchecker is a tool for configurable software verification.
  *  This file is part of CPAchecker.
  *
- *  Copyright (C) 2007-2012  Dirk Beyer
+ *  Copyright (C) 2007-2013  Dirk Beyer
  *  All rights reserved.
  *
  *  Licensed under the Apache License, Version 2.0 (the "License");
@@ -28,15 +28,12 @@
 import java.io.File;
 import java.io.FileOutputStream;
 import java.io.IOException;
-<<<<<<< HEAD
-import java.util.List;
-=======
 import java.io.OutputStream;
 import java.io.PrintStream;
->>>>>>> 30d65383
 import java.util.Map;
 import java.util.logging.Level;
 
+import org.sosy_lab.common.Files;
 import org.sosy_lab.common.LogManager;
 import org.sosy_lab.common.configuration.Configuration;
 import org.sosy_lab.common.configuration.FileOption;
@@ -53,12 +50,8 @@
 import org.sosy_lab.cpachecker.core.algorithm.ProofGenerator;
 import org.sosy_lab.cpachecker.util.resources.ResourceLimitChecker;
 
-<<<<<<< HEAD
-import com.google.common.collect.Iterables;
-=======
 import com.google.common.base.Strings;
 import com.google.common.io.Closeables;
->>>>>>> 30d65383
 
 public class CPAMain {
 
@@ -102,27 +95,17 @@
     } catch (InvalidConfigurationException e) {
       System.err.println("Invalid configuration: " + e.getMessage());
       System.exit(1);
+      return;
     }
 
     // create everything
     ShutdownNotifier shutdownNotifier = ShutdownNotifier.create();
     CPAchecker cpachecker = null;
-<<<<<<< HEAD
-    ShutdownHook shutdownHook = null;
-    File cFile = null;
-=======
     String programDenotation = null;
->>>>>>> 30d65383
     ProofGenerator proofGenerator = null;
     ResourceLimitChecker limits = null;
     MainOptions options = new MainOptions();
     try {
-<<<<<<< HEAD
-      shutdownHook = new ShutdownHook(cpaConfig, logManager, outputDirectory);
-      cpachecker = new CPAchecker(cpaConfig, logManager);
-      cFile = getCodeFile(cpaConfig);
-      proofGenerator = new ProofGenerator(cpaConfig, logManager);
-=======
       cpaConfig.inject(options);
       if (Strings.isNullOrEmpty(options.programs)) {
         throw new InvalidConfigurationException("Please specify a program to analyze on the command line.");
@@ -135,10 +118,10 @@
 
       cpachecker = new CPAchecker(cpaConfig, logManager, shutdownNotifier);
       proofGenerator = new ProofGenerator(cpaConfig, logManager, shutdownNotifier);
->>>>>>> 30d65383
     } catch (InvalidConfigurationException e) {
       logManager.logUserException(Level.SEVERE, e, "Invalid configuration");
       System.exit(1);
+      return;
     }
 
     // This is for shutting down when Ctrl+C is caught.
@@ -152,7 +135,7 @@
     shutdownNotifier.register(forcedExitOnShutdown);
 
     // run analysis
-    CPAcheckerResult result = cpachecker.run(cFile.getPath());
+    CPAcheckerResult result = cpachecker.run(programDenotation);
 
     // We want to print the statistics completely now that we have come so far,
     // so we disable all the limits, shutdown hooks, etc.
@@ -174,12 +157,6 @@
   @Options
   private static class MainOptions {
     @Option(name="analysis.programNames",
-<<<<<<< HEAD
-        required=true,
-        description="C programs to analyze (currently only one file is supported)")
-    @FileOption(FileOption.Type.REQUIRED_INPUT_FILE)
-    private List<File> programs;
-=======
         //required=true, NOT required because we want to give a nicer user message ourselves
         description="A String, denoting the programs to be analyzed")
     private String programs;
@@ -199,18 +176,21 @@
 
     @Option(name="statistics.print", description="print statistics to console")
     private boolean printStatistics = false;
->>>>>>> 30d65383
-  }
-
-  static File getCodeFile(final Configuration cpaConfig) throws InvalidConfigurationException {
-    MainOptions options = new MainOptions();
-    cpaConfig.inject(options);
-
-    if (options.programs.size() != 1) {
-      throw new InvalidConfigurationException("Exactly one code file has to be given.");
-    }
-
-    return Iterables.getOnlyElement(options.programs);
+  }
+
+  static String getProgramDenotation(final MainOptions options) throws InvalidConfigurationException {
+    return options.programs;
+  }
+
+  static void dumpConfiguration(MainOptions options, Configuration config,
+      LogManager logManager) {
+    if (options.configurationOutputFile != null) {
+      try {
+        Files.writeFile(options.configurationOutputFile, config.asPropertiesString());
+      } catch (IOException e) {
+        logManager.logUserException(Level.WARNING, e, "Could not dump configuration to file");
+      }
+    }
   }
 
   static Configuration createConfiguration(String[] args)
@@ -218,6 +198,7 @@
     // if there are some command line arguments, process them
     Map<String, String> cmdLineOptions = CmdLineArguments.processArguments(args);
 
+
     // get name of config file (may be null)
     // and remove this from the list of options (it's not a real option)
     String configFile = cmdLineOptions.remove(CmdLineArguments.CONFIGURATION_FILE_OPTION);
@@ -228,7 +209,6 @@
     }
     config.setOptions(cmdLineOptions);
 
-    //normalizeValues();
     return config.build();
   }
 
