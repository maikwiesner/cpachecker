/*
 *  CPAchecker is a tool for configurable software verification.
 *  This file is part of CPAchecker.
 *
 *  Copyright (C) 2007-2014  Dirk Beyer
 *  All rights reserved.
 *
 *  Licensed under the Apache License, Version 2.0 (the "License");
 *  you may not use this file except in compliance with the License.
 *  You may obtain a copy of the License at
 *
 *      http://www.apache.org/licenses/LICENSE-2.0
 *
 *  Unless required by applicable law or agreed to in writing, software
 *  distributed under the License is distributed on an "AS IS" BASIS,
 *  WITHOUT WARRANTIES OR CONDITIONS OF ANY KIND, either express or implied.
 *  See the License for the specific language governing permissions and
 *  limitations under the License.
 *
 *
 *  CPAchecker web page:
 *    http://cpachecker.sosy-lab.org
 */
package org.sosy_lab.cpachecker.cpa.smg;

import com.google.common.base.Joiner;
import com.google.common.base.Strings;
import java.io.IOException;
import java.nio.charset.Charset;
import java.nio.file.Path;
import java.util.ArrayList;
import java.util.HashMap;
import java.util.HashSet;
import java.util.Map;
import java.util.Map.Entry;
import java.util.Set;
import org.sosy_lab.common.io.IO;
import org.sosy_lab.common.io.PathTemplate;
import org.sosy_lab.cpachecker.cpa.smg.graphs.UnmodifiableCLangSMG;
import org.sosy_lab.cpachecker.cpa.smg.graphs.edge.SMGEdgeHasValue;
import org.sosy_lab.cpachecker.cpa.smg.graphs.edge.SMGEdgePointsTo;
import org.sosy_lab.cpachecker.cpa.smg.graphs.object.SMGNullObject;
import org.sosy_lab.cpachecker.cpa.smg.graphs.object.SMGObject;
import org.sosy_lab.cpachecker.cpa.smg.graphs.object.SMGObjectVisitor;
import org.sosy_lab.cpachecker.cpa.smg.graphs.object.SMGRegion;
import org.sosy_lab.cpachecker.cpa.smg.graphs.object.dll.SMGDoublyLinkedList;
import org.sosy_lab.cpachecker.cpa.smg.graphs.object.generic.GenericAbstraction;
import org.sosy_lab.cpachecker.cpa.smg.graphs.object.optional.SMGOptionalObject;
import org.sosy_lab.cpachecker.cpa.smg.graphs.object.sll.SMGSingleLinkedList;
import org.sosy_lab.cpachecker.cpa.smg.graphs.value.SMGKnownExpValue;
import org.sosy_lab.cpachecker.cpa.smg.graphs.value.SMGKnownSymbolicValue;
import org.sosy_lab.cpachecker.cpa.smg.graphs.value.SMGValue;

public final class SMGPlotter {
  private static final class SMGObjectNode {
    private final String name;
    private final String definition;
    static private int counter = 0;

    public SMGObjectNode(String pType, String pDefinition) {
      name = "node_" + pType + "_" + counter++;
      definition = pDefinition;
    }

    public SMGObjectNode(String pName) {
      name = pName;
      definition = null;
    }

    public String getName() {
      return name;
    }

    public String getDefinition() {
      return name + "[" + definition + "];";
    }
  }

  private static final class SMGNodeDotVisitor implements SMGObjectVisitor<SMGObjectNode> {

    private final UnmodifiableCLangSMG smg;

    public SMGNodeDotVisitor(UnmodifiableCLangSMG pSmg) {
      smg = pSmg;
    }

    private SMGObjectNode defaultNode(String label, SMGObject obj) {
      String color = smg.isObjectValid(obj) ? "blue" : "red";
      return new SMGObjectNode(label, defaultDefinition(color, "rectangle", "dashed", obj));
    }

    private String defaultDefinition(String pColor, String pShape, String pStyle, SMGObject pObject) {
      return "color=" + pColor + ", shape=" + pShape + ", style=" + pStyle + ", label =\"" + pObject + "\"";
    }

    @Override
    public SMGObjectNode visit(SMGRegion pRegion) {
      String color;
      String style;
      if (smg.isObjectValid(pRegion)) {
        style = "solid";
        color = "black";
      } else {
        style = "dotted";
        color = "red";
      }
      if (smg.isObjectExternallyAllocated(pRegion)) {
        color = "green";
      }

      return new SMGObjectNode("region", defaultDefinition(color, "rectangle", style, pRegion));
    }

    @Override
    public SMGObjectNode visit(SMGSingleLinkedList sll) {
      return defaultNode("sll", sll);
    }

    @Override
    public SMGObjectNode visit(SMGDoublyLinkedList dll) {
      return defaultNode("dll", dll);
    }

    @Override
    public SMGObjectNode visit(SMGOptionalObject opt) {
      return defaultNode("opt", opt);
    }

    @Override
    public SMGObjectNode visit(GenericAbstraction obj) {
      return defaultNode("abstraction", obj);
    }

    @Override
    public SMGObjectNode visit(SMGNullObject pObject) {
      return new SMGObjectNode("NULL");
    }
  }

  public static void debuggingPlot(
      UnmodifiableCLangSMG pSmg,
      String pId,
      Map<SMGKnownSymbolicValue, SMGKnownExpValue> explicitValues)
      throws IOException {
    PathTemplate exportSMGFilePattern = PathTemplate.ofFormatString("smg-debug-%s.dot");
    pId = pId.replace("\"", "");
    Path outputFile = exportSMGFilePattern.getPath(pId);
    SMGPlotter plotter = new SMGPlotter();

    IO.writeFile(
        outputFile,
        Charset.defaultCharset(),
        plotter.smgAsDot(pSmg, pId, "debug plot", explicitValues));
  }

  private final Map<SMGObject, SMGObjectNode> objectIndex = new HashMap<>();
  static private int nulls = 0;
  private int offset = 0;

  public SMGPlotter() {} /* utility class */

  static public String convertToValidDot(String original) {
    return original.replaceAll("[:]", "_");
  }

  public String smgAsDot(
      UnmodifiableCLangSMG smg,
      String name,
      String location,
      Map<SMGKnownSymbolicValue, SMGKnownExpValue> explicitValues) {
    StringBuilder sb = new StringBuilder();

    sb.append("digraph gr_").append(name.replace('-', '_')).append("{\n");
    offset += 2;
    sb.append(newLineWithOffset("label = \"Location: " + location.replace("\"", "\\\"") + "\";"));

    addStackSubgraph(smg, sb);

    SMGNodeDotVisitor visitor = new SMGNodeDotVisitor(smg);

    for (SMGObject heapObject : smg.getHeapObjects()) {
      if (! objectIndex.containsKey(heapObject)) {
        objectIndex.put(heapObject, heapObject.accept(visitor));
      }
      if (heapObject != SMGNullObject.INSTANCE) {
        sb.append(newLineWithOffset(objectIndex.get(heapObject).getDefinition()));
      }
    }

    addGlobalObjectSubgraph(smg, sb);

    for (SMGValue value : smg.getValues()) {
      if (!value.isZero()) {
        sb.append(newLineWithOffset(smgValueAsDot(value, explicitValues)));
      }
    }

    Set<SMGValue> processed = new HashSet<>();
    for (SMGValue value : smg.getValues()) {
      if (!value.isZero()) {
        for (SMGValue neqValue : smg.getNeqsForValue(value)) {
          if (! processed.contains(neqValue)) {
            sb.append(newLineWithOffset(neqRelationAsDot(value, neqValue)));
          }
        }
        processed.add(value);
      }
    }

    for (SMGEdgeHasValue edge: smg.getHVEdges()) {
      sb.append(newLineWithOffset(smgHVEdgeAsDot(edge, smg)));
    }

    for (SMGEdgePointsTo edge : smg.getPTEdges()) {
      if (!edge.getValue().isZero()) {
        sb.append(newLineWithOffset(smgPTEdgeAsDot(edge)));
      }
    }

    sb.append("}");

    return sb.toString();
  }

  private void addStackSubgraph(UnmodifiableCLangSMG pSmg, StringBuilder pSb) {
    pSb.append(newLineWithOffset("subgraph cluster_stack {"));
    offset += 2;
    pSb.append(newLineWithOffset("label=\"Stack\";"));

    int i = pSmg.getStackFrames().size();
    for (CLangStackFrame stack_item : pSmg.getStackFrames()) {
      addStackItemSubgraph(stack_item, pSb, i);
      i--;
    }
    offset -= 2;
    pSb.append(newLineWithOffset("}"));
  }

  private void addStackItemSubgraph(CLangStackFrame pStackFrame, StringBuilder pSb, int pIndex) {
    pSb.append(newLineWithOffset("subgraph cluster_stack_" + pStackFrame.getFunctionDeclaration().getName() + "{"));
    offset += 2;
    pSb.append(newLineWithOffset("fontcolor=blue;"));
    pSb.append(newLineWithOffset("label=\"#" + pIndex + ": " + pStackFrame.getFunctionDeclaration().toASTString() + "\";"));

    Map<String, SMGRegion> to_print = new HashMap<>(pStackFrame.getVariables());

    SMGRegion returnObject = pStackFrame.getReturnObject();
    if (returnObject != null) {
      to_print.put(CLangStackFrame.RETVAL_LABEL, returnObject);
    }

    pSb.append(newLineWithOffset(smgScopeFrameAsDot(to_print, String.valueOf(pIndex))));

    offset -= 2;
    pSb.append(newLineWithOffset("}"));

  }

  private String smgScopeFrameAsDot(Map<String, SMGRegion> pNamespace, String pStructId) {
    StringBuilder sb = new StringBuilder();
    sb.append("struct" + pStructId + "[shape=record,label=\" ");

    // I sooo wish for Python list comprehension here...
    ArrayList<String> nodes = new ArrayList<>();
    for (Entry<String, SMGRegion> entry : pNamespace.entrySet()) {
      String key = entry.getKey();
      SMGObject obj = entry.getValue();

      if (key.equals("node")) {
        // escape Node1
        key = "node1";
      }

      nodes.add("<item_" + key + "> " + obj.toString());
      objectIndex.put(obj, new SMGObjectNode("struct" + pStructId + ":item_" + key));
    }
    sb.append(Joiner.on(" | ").join(nodes));
    sb.append("\"];\n");
    return sb.toString();
  }

  private void addGlobalObjectSubgraph(UnmodifiableCLangSMG pSmg, StringBuilder pSb) {
    if (pSmg.getGlobalObjects().size() > 0) {
      pSb.append(newLineWithOffset("subgraph cluster_global{"));
      offset += 2;
      pSb.append(newLineWithOffset("label=\"Global objects\";"));
      pSb.append(newLineWithOffset(smgScopeFrameAsDot(pSmg.getGlobalObjects(), "global")));
      offset -= 2;
      pSb.append(newLineWithOffset("}"));
    }
  }

  private static String newNullLabel() {
    SMGPlotter.nulls += 1;
    return "value_null_" + SMGPlotter.nulls;
  }

  private String smgHVEdgeAsDot(SMGEdgeHasValue pEdge, UnmodifiableCLangSMG pSMG) {
    String prefix = "";
    String target;
    if (pEdge.getValue().isZero()) {
      String newNull = newNullLabel();
<<<<<<< HEAD
      return newNull
          + "[shape=plaintext, label=\"NULL\"];"
          + objectIndex.get(pEdge.getObject()).getName()
          + " -> "
          + newNull
          + "[label=\"["
          + pEdge.getOffset()
          + "b-"
          + (pEdge.getOffset() + pEdge.getSizeInBits(pSMG.getMachineModel()))
          + "b]\"];";
    } else {
      return objectIndex.get(pEdge.getObject()).getName()
          + " -> value_"
          + pEdge.getValue()
          + "[label=\"["
          + pEdge.getOffset()
          + "b-"
          + (pEdge.getOffset() + pEdge.getSizeInBits(pSMG.getMachineModel()))
          + "b]\"];";
=======
      prefix = newNull + "[shape=plaintext, label=\"NULL\"];";
      target = newNull;
    } else {
      target = "value_" + pEdge.getValue().asDotId();
>>>>>>> 901e65cb
    }
    return prefix
        + objectIndex.get(pEdge.getObject()).getName()
        + " -> "
        + target
        + "[label=\"["
        + pEdge.getOffset()
        + "b-"
        + (pEdge.getOffset() + pEdge.getSizeInBits(pSMG.getMachineModel()))
        + "b]\"];";
  }

  private String smgPTEdgeAsDot(SMGEdgePointsTo pEdge) {
    return "value_" + pEdge.getValue().asDotId() + " -> " + objectIndex.get(pEdge.getObject()).getName() + "[label=\"+" + pEdge.getOffset() + "b, " + pEdge.getTargetSpecifier() + "\"];";
  }

  private static String smgValueAsDot(
      SMGValue value, Map<SMGKnownSymbolicValue, SMGKnownExpValue> explicitValues) {
    String explicitValue = "";
    if (explicitValues.containsKey(value)) {
      explicitValue = " : " + String.valueOf(explicitValues.get(value).getAsLong());
    }
    return "value_" + value.asDotId() + "[label=\"#" + value.asDotId() + explicitValue + "\"];";
  }

  private static String neqRelationAsDot(SMGValue v1, SMGValue v2) {
    String targetNode;
    String returnString = "";
    if (v2.isZero()) {
      targetNode = newNullLabel();
      returnString = targetNode + "[shape=plaintext, label=\"NULL\", fontcolor=\"red\"];\n";
    } else {
      targetNode = "value_" + v2.asDotId();
    }
    return returnString + "value_" + v1.asDotId() + " -> " + targetNode + "[color=\"red\", fontcolor=\"red\", label=\"neq\"]";
  }

  private String newLineWithOffset(String pLine) {
    return  Strings.repeat(" ", offset) + pLine + "\n";
  }
}<|MERGE_RESOLUTION|>--- conflicted
+++ resolved
@@ -300,32 +300,10 @@
     String target;
     if (pEdge.getValue().isZero()) {
       String newNull = newNullLabel();
-<<<<<<< HEAD
-      return newNull
-          + "[shape=plaintext, label=\"NULL\"];"
-          + objectIndex.get(pEdge.getObject()).getName()
-          + " -> "
-          + newNull
-          + "[label=\"["
-          + pEdge.getOffset()
-          + "b-"
-          + (pEdge.getOffset() + pEdge.getSizeInBits(pSMG.getMachineModel()))
-          + "b]\"];";
-    } else {
-      return objectIndex.get(pEdge.getObject()).getName()
-          + " -> value_"
-          + pEdge.getValue()
-          + "[label=\"["
-          + pEdge.getOffset()
-          + "b-"
-          + (pEdge.getOffset() + pEdge.getSizeInBits(pSMG.getMachineModel()))
-          + "b]\"];";
-=======
       prefix = newNull + "[shape=plaintext, label=\"NULL\"];";
       target = newNull;
     } else {
       target = "value_" + pEdge.getValue().asDotId();
->>>>>>> 901e65cb
     }
     return prefix
         + objectIndex.get(pEdge.getObject()).getName()
