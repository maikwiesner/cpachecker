--- conflicted
+++ resolved
@@ -60,19 +60,11 @@
   private final boolean defined;
 
   public SMGJoinSubSMGsForAbstraction(
-<<<<<<< HEAD
-      CLangSMG pInputSMG,
-      SMGObject obj1,
-      SMGObject obj2,
-      SMGListCandidate<?> pListCandidate,
-      SMGState pStateOfSmg)
-=======
       CLangSMG smg,
       SMGObject obj1,
       SMGObject obj2,
       SMGListCandidate<?> pListCandidate,
       UnmodifiableSMGState pStateOfSmg)
->>>>>>> 901e65cb
       throws SMGInconsistentException {
 
     Set<SMGObject> origObjects = ImmutableSet.copyOf(smg.getObjects());
