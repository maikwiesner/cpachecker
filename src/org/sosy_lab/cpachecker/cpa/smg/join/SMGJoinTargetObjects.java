/*
 *  CPAchecker is a tool for configurable software verification.
 *  This file is part of CPAchecker.
 *
 *  Copyright (C) 2007-2014  Dirk Beyer
 *  All rights reserved.
 *
 *  Licensed under the Apache License, Version 2.0 (the "License");
 *  you may not use this file except in compliance with the License.
 *  You may obtain a copy of the License at
 *
 *      http://www.apache.org/licenses/LICENSE-2.0
 *
 *  Unless required by applicable law or agreed to in writing, software
 *  distributed under the License is distributed on an "AS IS" BASIS,
 *  WITHOUT WARRANTIES OR CONDITIONS OF ANY KIND, either express or implied.
 *  See the License for the specific language governing permissions and
 *  limitations under the License.
 *
 *
 *  CPAchecker web page:
 *    http://cpachecker.sosy-lab.org
 */
package org.sosy_lab.cpachecker.cpa.smg.join;

import com.google.common.collect.ImmutableList;
<<<<<<< HEAD
import java.util.HashSet;
import java.util.List;
import java.util.Set;
=======

import java.math.BigInteger;
import org.sosy_lab.cpachecker.cpa.smg.SMGEdgeHasValue;
import org.sosy_lab.cpachecker.cpa.smg.SMGEdgeHasValueFilter;
import org.sosy_lab.cpachecker.cpa.smg.SMGEdgePointsTo;
>>>>>>> 631bcdef
import org.sosy_lab.cpachecker.cpa.smg.SMGInconsistentException;
import org.sosy_lab.cpachecker.cpa.smg.SMGState;
import org.sosy_lab.cpachecker.cpa.smg.SMGUtils;
import org.sosy_lab.cpachecker.cpa.smg.graphs.CLangSMG;
import org.sosy_lab.cpachecker.cpa.smg.graphs.SMG;
import org.sosy_lab.cpachecker.cpa.smg.graphs.edge.SMGEdgeHasValue;
import org.sosy_lab.cpachecker.cpa.smg.graphs.edge.SMGEdgeHasValueFilter;
import org.sosy_lab.cpachecker.cpa.smg.graphs.edge.SMGEdgePointsTo;
import org.sosy_lab.cpachecker.cpa.smg.graphs.object.SMGNullObject;
import org.sosy_lab.cpachecker.cpa.smg.graphs.object.SMGObject;
import org.sosy_lab.cpachecker.cpa.smg.graphs.object.dll.SMGDoublyLinkedList;
import org.sosy_lab.cpachecker.cpa.smg.graphs.object.generic.SMGGenericAbstractionCandidate;
import org.sosy_lab.cpachecker.cpa.smg.graphs.object.sll.SMGSingleLinkedList;
import org.sosy_lab.cpachecker.cpa.smg.join.SMGLevelMapping.SMGJoinLevel;

final class SMGJoinTargetObjects {
  private SMGJoinStatus status;
  private boolean defined = false;
  private boolean recoverable = false;
  private SMG inputSMG1;
  private SMG inputSMG2;
  private SMG destSMG;
  private Integer value;
  private SMGNodeMapping mapping1;
  private SMGNodeMapping mapping2;

  private List<SMGGenericAbstractionCandidate> abstractionCandidates;

  private static boolean matchOffsets(SMGJoinTargetObjects pJto, SMGEdgePointsTo pt1, SMGEdgePointsTo pt2) {
    if (pt1.getOffset() != pt2.getOffset()) {
      pJto.defined = false;
      pJto.recoverable = true;
      return true;
    }

    return false;
  }

  private static boolean checkAlreadyJoined(SMGJoinTargetObjects pJto, SMGObject pObj1, SMGObject pObj2,
                                            Integer pAddress1, Integer pAddress2) {
    if ((pObj1 == SMGNullObject.INSTANCE && pObj2 == SMGNullObject.INSTANCE)
        || (pJto.mapping1.containsKey(pObj1)
            && pJto.mapping2.containsKey(pObj2)
            && pJto.mapping1.get(pObj1) == pJto.mapping2.get(pObj2))) {
      SMGJoinMapTargetAddress mta = new SMGJoinMapTargetAddress(pJto.inputSMG1, pJto.inputSMG2, pJto.destSMG, pJto.mapping1,
                                                        pJto.mapping2, pAddress1,
                                                        pAddress2);
      pJto.defined = true;
      pJto.destSMG = mta.getSMG();
      pJto.mapping1 = mta.getMapping1();
      pJto.mapping2 = mta.getMapping2();
      pJto.value = mta.getValue();
      return true;
    }

    return false;
  }

  private static boolean checkObjectMatch(SMGJoinTargetObjects pJto, SMGObject pObj1, SMGObject pObj2) {
    SMGJoinMatchObjects mo = new SMGJoinMatchObjects(pJto.status, pJto.inputSMG1, pJto.inputSMG2, pJto.mapping1, pJto.mapping2, pObj1, pObj2);
    if (! mo.isDefined()) {
      pJto.defined = false;
      pJto.recoverable = true;
      return true;
    }

    pJto.status = mo.getStatus();
    return false;
  }

  public SMGJoinTargetObjects(SMGJoinStatus pStatus,
                              SMG pSMG1, SMG pSMG2, SMG pDestSMG,
                              SMGNodeMapping pMapping1, SMGNodeMapping pMapping2, SMGLevelMapping pLevelMapping,
                              Integer pAddress1, Integer pAddress2, int pLevel1, int pLevel2, int ldiff, boolean identicalInputSmgs, SMGState pSmgState1, SMGState pSmgState2) throws SMGInconsistentException {

    inputSMG1 = pSMG1;
    inputSMG2 = pSMG2;
    mapping1 = pMapping1;
    mapping2 = pMapping2;
    destSMG = pDestSMG;
    status = pStatus;

    SMGEdgePointsTo pt1 = inputSMG1.getPointer(pAddress1);
    SMGEdgePointsTo pt2 = inputSMG2.getPointer(pAddress2);

    if(pLevel1 - pLevel2 != ldiff) {
      defined = false;
      recoverable = true;
      return;
    }

    if (SMGJoinTargetObjects.matchOffsets(this, pt1, pt2)) {
      abstractionCandidates = ImmutableList.of();
      return;
    }

    SMGObject target1 = pt1.getObject();
    SMGObject target2 = pt2.getObject();

    if (SMGJoinTargetObjects.checkAlreadyJoined(this, target1, target2, pAddress1, pAddress2)) {
      abstractionCandidates = ImmutableList.of();
      return;
    }

    if (target1.getKind() != target2.getKind() && mapping1.containsKey(target1)
        && mapping2.containsKey(target2)
        && !mapping1.get(target1).equals(mapping2.get(target2))) {
      recoverable = true;
      defined = false;
      return;
    }

    if (target1.getKind() == target2.getKind()
        && pt1.getTargetSpecifier() != pt2.getTargetSpecifier()) {
      recoverable = true;
      defined = false;
      return;
    }

    if (SMGJoinTargetObjects.checkObjectMatch(this, target1, target2)) {
      abstractionCandidates = ImmutableList.of();
      return;
    }

    SMGObject newObject = target1.join(target2, pLevelMapping.get(SMGJoinLevel.valueOf(pLevel1, pLevel2)));

    if (destSMG instanceof CLangSMG) {
      ((CLangSMG)destSMG).addHeapObject(newObject);
    } else {
      destSMG.addObject(newObject);
    }

    destSMG.setValidity(newObject, inputSMG1.isObjectValid(target1));

    delayedJoin(target1, target2, newObject);

    mapping1.map(target1, newObject);
    mapping2.map(target2, newObject);

    SMGJoinMapTargetAddress mta = new SMGJoinMapTargetAddress(inputSMG1, inputSMG2, destSMG, mapping1, mapping2, pAddress1, pAddress2);
    destSMG = mta.getSMG();
    mapping1 = mta.getMapping1();
    mapping2 = mta.getMapping2();
    value = mta.getValue();

    SMGJoinSubSMGs jss = new SMGJoinSubSMGs(status, inputSMG1, inputSMG2, destSMG,
        mapping1, mapping2, pLevelMapping,
        target1, target2, newObject, ldiff, identicalInputSmgs, pSmgState1, pSmgState2);

    if (jss.isDefined()) {
      defined = true;
      status = jss.getStatus();
      abstractionCandidates = jss.getSubSmgAbstractionCandidates();
    }

    abstractionCandidates = ImmutableList.of();
  }

  private void delayedJoin(SMGObject pTarget1, SMGObject pTarget2, SMGObject targetObject) {

    if (mapping1.containsKey(pTarget1)) {
      SMGObject oldTarget = mapping1.get(pTarget1);
      Set<SMGEdgePointsTo> pointer = SMGUtils.getPointerToThisObject(oldTarget, destSMG);
      removeSubSmgAndMappping(oldTarget, mapping1);

      for (SMGEdgePointsTo ptE : pointer) {
        destSMG.addPointsToEdge(new SMGEdgePointsTo(ptE.getValue(), targetObject, ptE.getOffset(),
            ptE.getTargetSpecifier()));
      }
    }

    if (mapping2.containsKey(pTarget2)) {
      SMGObject oldTarget = mapping2.get(pTarget2);
      Set<SMGEdgePointsTo> pointer = SMGUtils.getPointerToThisObject(oldTarget, destSMG);
      removeSubSmgAndMappping(oldTarget, mapping2);

      for (SMGEdgePointsTo ptE : pointer) {
        destSMG.addPointsToEdge(
            new SMGEdgePointsTo(ptE.getValue(), targetObject, ptE.getOffset(),
                ptE.getTargetSpecifier()));
      }
    }
  }

  private void removeSubSmgAndMappping(SMGObject targetObject, SMGNodeMapping pMapping) {
    Set<SMGObject> toBeChecked = new HashSet<>();
    Set<SMGObject> reached = new HashSet<>();

    reached.add(targetObject);

    Set<SMGObject> toCheck = new HashSet<>();

    pMapping.removeValue(targetObject);
    Set<SMGEdgeHasValue> hves =
        destSMG.getHVEdges(SMGEdgeHasValueFilter.objectFilter(targetObject));

    destSMG.removeObjectAndEdges(targetObject);

    Set<BigInteger> restricted = new HashSet<>();

    switch (targetObject.getKind()) {
      case DLL:
        restricted.add(((SMGDoublyLinkedList) targetObject).getNfo());
        restricted.add(((SMGDoublyLinkedList) targetObject).getPfo());
        break;
      case SLL:
        restricted.add(((SMGSingleLinkedList) targetObject).getNfo());
        break;
      default:
        return;
    }

    for (SMGEdgeHasValue hve : hves) {
      Integer val = hve.getValue();

      if (!restricted.contains(BigInteger.valueOf(val)) && val != 0) {

        if (destSMG.isPointer(val)) {
          SMGObject reachedObject = destSMG.getPointer(val).getObject();
          if (!reached.contains(reachedObject)
              && reachedObject.getLevel() <= targetObject.getLevel()) {
            toBeChecked.add(reachedObject);
            reached.add(reachedObject);
            pMapping.removeValue(val);
          }
        } else {
          pMapping.removeValue(val);
        }
      }
    }

    while(!toBeChecked.isEmpty()) {
      toCheck.clear();
      toCheck.addAll(toBeChecked);
      toBeChecked.clear();

      for(SMGObject objToCheck : toCheck) {
        removeObjectAndNodesFromDestSMG(objToCheck, reached, toBeChecked, targetObject.getLevel(), pMapping);
      }
    }
  }

  private void removeObjectAndNodesFromDestSMG(SMGObject pObjToCheck, Set<SMGObject> pReached,
      Set<SMGObject> pToBeChecked, int pLevel, SMGNodeMapping pMapping) {

    pMapping.removeValue(pObjToCheck);
    Set<SMGEdgeHasValue> hves = destSMG.getHVEdges(SMGEdgeHasValueFilter.objectFilter(pObjToCheck));

    for (SMGEdgeHasValue hve : hves) {
      Integer val = hve.getValue();

      if (val != 0) {

        if (destSMG.isPointer(val)) {
          SMGObject reachedObject = destSMG.getPointer(val).getObject();
          if (!pReached.contains(reachedObject)
              && reachedObject.getLevel() <= pLevel) {
            pToBeChecked.add(reachedObject);
            pReached.add(reachedObject);
            pMapping.removeValue(val);
          }
        } else {
          pMapping.removeValue(val);
        }
      }
    }


    destSMG.removeObjectAndEdges(pObjToCheck);
  }

  public boolean isDefined() {
    return defined;
  }

  public SMGJoinStatus getStatus() {
    return status;
  }

  public SMG getInputSMG1() {
    return inputSMG1;
  }

  public SMG getDestinationSMG() {
    return destSMG;
  }

  public SMGNodeMapping getMapping1() {
    return mapping1;
  }

  public Integer getValue() {
    return value;
  }

  public boolean isRecoverable() {
    return recoverable;
  }

  public SMG getInputSMG2() {
    return inputSMG2;
  }

  public SMGNodeMapping getMapping2() {
    return mapping2;
  }

  public List<SMGGenericAbstractionCandidate> getAbstractionCandidates() {
    return abstractionCandidates;
  }
}<|MERGE_RESOLUTION|>--- conflicted
+++ resolved
@@ -24,17 +24,9 @@
 package org.sosy_lab.cpachecker.cpa.smg.join;
 
 import com.google.common.collect.ImmutableList;
-<<<<<<< HEAD
 import java.util.HashSet;
 import java.util.List;
 import java.util.Set;
-=======
-
-import java.math.BigInteger;
-import org.sosy_lab.cpachecker.cpa.smg.SMGEdgeHasValue;
-import org.sosy_lab.cpachecker.cpa.smg.SMGEdgeHasValueFilter;
-import org.sosy_lab.cpachecker.cpa.smg.SMGEdgePointsTo;
->>>>>>> 631bcdef
 import org.sosy_lab.cpachecker.cpa.smg.SMGInconsistentException;
 import org.sosy_lab.cpachecker.cpa.smg.SMGState;
 import org.sosy_lab.cpachecker.cpa.smg.SMGUtils;
@@ -233,7 +225,7 @@
 
     destSMG.removeObjectAndEdges(targetObject);
 
-    Set<BigInteger> restricted = new HashSet<>();
+    Set<Long> restricted = new HashSet<>();
 
     switch (targetObject.getKind()) {
       case DLL:
@@ -250,7 +242,8 @@
     for (SMGEdgeHasValue hve : hves) {
       Integer val = hve.getValue();
 
-      if (!restricted.contains(BigInteger.valueOf(val)) && val != 0) {
+      //FIXME: require to identify why offsets are mixed with values
+      if (!restricted.contains(val.longValue()) && val != 0) {
 
         if (destSMG.isPointer(val)) {
           SMGObject reachedObject = destSMG.getPointer(val).getObject();
