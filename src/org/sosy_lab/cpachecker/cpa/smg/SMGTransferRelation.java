--- conflicted
+++ resolved
@@ -175,21 +175,13 @@
     plotWhenConfigured(successors, edge.getDescription(), SMGExportLevel.INTERESTING);
     successors =
         Collections2.transform(
-<<<<<<< HEAD
-            successors, s -> new SMGState(s, blockOperator.isBlockEnd(edge.getSuccessor(), 0)));
-=======
             successors, s -> s.copyWithBlockEnd(blockOperator.isBlockEnd(edge.getSuccessor(), 0)));
->>>>>>> 901e65cb
     logger.log(
         Level.ALL,
         "state with id",
         state.getId(),
         "has successors with ids",
-<<<<<<< HEAD
-        Collections2.transform(successors, SMGState::getId));
-=======
         Collections2.transform(successors, UnmodifiableSMGState::getId));
->>>>>>> 901e65cb
     // Verify predicate on error feasibility
     successors = Collections2.transform(successors, this::checkAndSetErrorRelation);
     return successors;
@@ -836,195 +828,6 @@
     return result;
   }
 
-<<<<<<< HEAD
-  private SMGState assignFieldToState(
-      SMGState newState,
-      CFAEdge cfaEdge,
-      SMGObject memoryOfField,
-      long fieldOffset,
-      SMGSymbolicValue value,
-      CType rValueType)
-      throws UnrecognizedCCodeException, SMGInconsistentException {
-
-    int sizeOfField = expressionEvaluator.getBitSizeof(cfaEdge, rValueType, newState);
-
-    //FIXME Does not work with variable array length.
-    if (memoryOfField.getSize() < sizeOfField) {
-
-      logger.log(Level.INFO, () -> {
-        String log =
-            String.format("%s: Attempting to write %d bytes into a field with size %d bytes: %s",
-                cfaEdge.getFileLocation(), sizeOfField, memoryOfField.getSize(),
-                cfaEdge.getRawStatement());
-        return log;
-      });
-    }
-
-    if (expressionEvaluator.isStructOrUnionType(rValueType)) {
-      return assignStruct(newState, memoryOfField, fieldOffset, rValueType, value, cfaEdge);
-    } else {
-      return writeValue(newState, memoryOfField, fieldOffset, rValueType, value, cfaEdge);
-    }
-  }
-
-  private SMGState assignStruct(
-      SMGState pNewState,
-      SMGObject pMemoryOfField,
-      long pFieldOffset,
-      CType pRValueType,
-      SMGSymbolicValue pValue,
-      CFAEdge pCfaEdge)
-      throws SMGInconsistentException, UnrecognizedCCodeException {
-
-    if (pValue instanceof SMGKnownAddVal) {
-      SMGKnownAddVal structAddress = (SMGKnownAddVal) pValue;
-
-      SMGObject source = structAddress.getObject();
-      long structOffset = structAddress.getOffset().getAsInt();
-
-      // FIXME Does not work with variable array length.
-      long structSize =
-          structOffset + expressionEvaluator.getBitSizeof(pCfaEdge, pRValueType, pNewState);
-      return pNewState.copy(source, pMemoryOfField,
-          structOffset, structSize, pFieldOffset);
-    }
-
-    return pNewState;
-  }
-
-  public SMGAddressValueAndStateList handleSafeExternFuction(CFunctionCallExpression pFunctionCallExpression,
-      SMGState pSmgState, CFAEdge pCfaEdge) throws CPATransferException {
-    String calledFunctionName = pFunctionCallExpression.getFunctionNameExpression().toString();
-    List<CExpression> parameters = pFunctionCallExpression.getParameterExpressions();
-    for (int i = 0; i < parameters.size(); i++) {
-      CExpression param = parameters.get(i);
-      CType paramType = expressionEvaluator.getRealExpressionType(param);
-      if (paramType instanceof CPointerType || paramType instanceof CArrayType) {
-        // assign external value to param
-        SMGAddressValueAndStateList addressOfFieldAndStates =
-            expressionEvaluator.evaluateAddress(pSmgState, pCfaEdge, param);
-        for (SMGAddressAndState addressOfFieldAndState :
-            addressOfFieldAndStates.asAddressAndStateList()) {
-          SMGAddress smgAddress = addressOfFieldAndState.getObject();
-
-          // Check that write will be correct
-          if (!smgAddress.isUnknown()) {
-            SMGObject object = smgAddress.getObject();
-            SMGExplicitValue offset = smgAddress.getOffset();
-            SMGState smgState = addressOfFieldAndState.getSmgState();
-            if (!object.equals(SMGNullObject.INSTANCE)
-                && object.getSize() - offset.getAsLong() >= machineModel.getSizeofPtrInBits()
-                && (smgState.isObjectValid(object)
-                    || smgState.isObjectExternallyAllocated(object))) {
-
-              SMGAddressValue newParamValue =
-                  pSmgState.addExternalAllocation(
-                      calledFunctionName
-                          + "_Param_No_"
-                          + i
-                          + "_ID"
-                          + SMGValueFactory.getNewValue());
-              pSmgState = assignFieldToState(pSmgState, pCfaEdge, object, offset.getAsLong(),
-                  newParamValue, paramType);
-            }
-          }
-        }
-      }
-    }
-
-    CType returnValueType =
-        expressionEvaluator.getRealExpressionType(pFunctionCallExpression.getExpressionType());
-    if (returnValueType instanceof CPointerType || returnValueType instanceof CArrayType) {
-      SMGAddressValue returnValue =
-          pSmgState.addExternalAllocation(calledFunctionName + SMGValueFactory.getNewValue());
-      return SMGAddressValueAndStateList.of(SMGAddressValueAndState.of(pSmgState, returnValue));
-    }
-    return SMGAddressValueAndStateList.of(pSmgState);
-  }
-
-  SMGState writeValue(
-      SMGState pNewState,
-      SMGObject pMemoryOfField,
-      long pFieldOffset,
-      int pSizeType,
-      SMGSymbolicValue pValue,
-      CFAEdge pEdge)
-      throws UnrecognizedCCodeException, SMGInconsistentException {
-    return writeValue(pNewState, pMemoryOfField, pFieldOffset, AnonymousTypes.createTypeWithLength(pSizeType), pValue, pEdge);
-  }
-
-  public SMGState writeValue(
-      SMGState pNewState,
-      SMGObject pMemoryOfField,
-      long pFieldOffset,
-      CType pRValueType,
-      SMGSymbolicValue pValue,
-      CFAEdge pEdge)
-      throws SMGInconsistentException, UnrecognizedCCodeException {
-
-    // FIXME Does not work with variable array length.
-    // TODO: write value with bit precise size
-    int memoryBitSize = pMemoryOfField.getSize();
-    int rValueTypeBitSize = expressionEvaluator.getBitSizeof(pEdge, pRValueType, pNewState);
-    boolean doesNotFitIntoObject =
-        pFieldOffset < 0 || pFieldOffset + rValueTypeBitSize > memoryBitSize;
-
-    if (doesNotFitIntoObject) {
-      // Field does not fit size of declared Memory
-      logger.log(Level.INFO, () -> {
-        String msg =
-            String.format("%s: Field (%d, %s) does not fit object %s.", pEdge.getFileLocation(),
-                pFieldOffset, pRValueType.toASTString(""), pMemoryOfField.toString());
-        return msg;
-      });
-      SMGState newState = pNewState.setInvalidWrite();
-      if (!pMemoryOfField.equals(SMGNullObject.INSTANCE)) {
-        if (rValueTypeBitSize % 8 != 0 || pFieldOffset % 8 != 0 || memoryBitSize % 8 != 0) {
-          newState.setErrorDescription(
-              "Field with size "
-                  + rValueTypeBitSize
-                  + " bit can't be written at offset "
-                  + pFieldOffset
-                  + " bit of object "
-                  + memoryBitSize
-                  + " bit size");
-        } else {
-          newState.setErrorDescription(
-              "Field with size "
-                  + rValueTypeBitSize / 8
-                  + " byte can't "
-                  + "be written at offset "
-                  + pFieldOffset / 8
-                  + " byte of object "
-                  + memoryBitSize / 8
-                  + " byte size");
-        }
-        newState.addInvalidObject(pMemoryOfField);
-      } else {
-        newState.setErrorDescription("NULL pointer dereference on write");
-      }
-      return newState;
-    }
-
-    if (pValue.isUnknown()) {
-      return pNewState;
-    }
-
-    if (pRValueType instanceof CPointerType && !(pValue instanceof SMGAddressValue)) {
-      if (pValue instanceof SMGKnownSymValue) {
-        SMGExplicitValue explicit = pNewState.getExplicit((SMGKnownSymValue) pValue);
-        if (!explicit.isUnknown()) {
-          pValue =
-              SMGKnownAddVal.valueOf(
-                  SMGNullObject.INSTANCE, (SMGKnownExpValue) explicit, (SMGKnownSymValue) pValue);
-        }
-      }
-    }
-    return pNewState.writeValue(pMemoryOfField, pFieldOffset, pRValueType, pValue).getState();
-  }
-
-=======
->>>>>>> 901e65cb
   private List<SMGState> handleAssignmentToField(
       UnmodifiableSMGState pState,
       CFAEdge cfaEdge,
@@ -1087,13 +890,8 @@
       return ImmutableList.of(state);
     }
 
-<<<<<<< HEAD
-    SMGState newState = new SMGState(state);
+    SMGState newState = state.copyOf();
     return handleVariableDeclaration(newState, (CVariableDeclaration) cDecl, edge);
-=======
-    SMGState newState = state.copyOf();
-    return handleVariableDeclaration(newState, (CVariableDeclaration)cDecl, edge);
->>>>>>> 901e65cb
   }
 
   private List<SMGState> handleInitializerForDeclaration(SMGState pState, SMGObject pObject, CVariableDeclaration pVarDecl, CDeclarationEdge pEdge) throws CPATransferException {
@@ -1126,11 +924,7 @@
       long pOffset,
       CType pLValueType,
       CInitializer pInitializer)
-<<<<<<< HEAD
-      throws UnrecognizedCCodeException, CPATransferException {
-=======
-      throws CPATransferException {
->>>>>>> 901e65cb
+      throws CPATransferException {
 
     if (pInitializer instanceof CInitializerExpression) {
        return assignFieldToState(pNewState, pEdge, pNewObject,
@@ -1158,11 +952,7 @@
       long pOffset,
       CType pLValueType,
       CInitializerList pNewInitializer)
-<<<<<<< HEAD
-      throws UnrecognizedCCodeException, CPATransferException {
-=======
-      throws CPATransferException {
->>>>>>> 901e65cb
+      throws CPATransferException {
 
     CType realCType = pLValueType.getCanonicalType();
 
@@ -1262,25 +1052,8 @@
         int sizeOfType = expressionEvaluator.getBitSizeof(pEdge, pLValueType, pNewState);
 
         if (offset - pOffset < sizeOfType) {
-          newState =
-<<<<<<< HEAD
-              writeValue(
-                  newState,
-                  pNewObject,
-                  offset,
-                  AnonymousTypes.createTypeWithLength(
-                      Math.toIntExact((sizeOfType - (offset - pOffset)))),
-                  SMGKnownSymValue.ZERO,
-=======
-              expressionEvaluator.writeValue(
-                  newState,
-                  pNewObject,
-                  offset,
-                  TypeUtils.createTypeWithLength(
-                      Math.toIntExact((sizeOfType - (offset - pOffset)))),
-                  SMGZeroValue.INSTANCE,
->>>>>>> 901e65cb
-                  pEdge);
+          newState = expressionEvaluator.writeValue(newState, pNewObject, offset,
+              TypeUtils.createTypeWithLength(Math.toIntExact((sizeOfType - (offset - pOffset)))), SMGZeroValue.INSTANCE, pEdge);
         }
 
         result.add(Pair.of(newState, offset));
@@ -1389,25 +1162,10 @@
 
           long offset = pOffset + listCounter * sizeOfElementType;
           if (offset - pOffset < sizeOfType) {
-            newState =
-<<<<<<< HEAD
-                writeValue(
-                    newState,
-                    pNewObject,
-                    offset,
-                    AnonymousTypes.createTypeWithLength(
-                        Math.toIntExact(sizeOfType - (offset - pOffset))),
-                    SMGKnownSymValue.ZERO,
-=======
-                expressionEvaluator.writeValue(
-                    newState,
-                    pNewObject,
-                    offset,
-                    TypeUtils.createTypeWithLength(
-                        Math.toIntExact(sizeOfType - (offset - pOffset))),
-                    SMGZeroValue.INSTANCE,
->>>>>>> 901e65cb
-                    pEdge);
+            newState = expressionEvaluator.writeValue(newState, pNewObject, offset,
+                TypeUtils.createTypeWithLength(
+                    Math.toIntExact(sizeOfType - (offset - pOffset))),
+                SMGZeroValue.INSTANCE, pEdge);
           }
         }
         result.add(newState);
