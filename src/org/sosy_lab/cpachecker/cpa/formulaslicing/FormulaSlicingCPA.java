--- conflicted
+++ resolved
@@ -36,7 +36,6 @@
 import org.sosy_lab.cpachecker.util.predicates.pathformula.PathFormulaManagerImpl;
 import org.sosy_lab.cpachecker.util.predicates.smt.FormulaManagerView;
 import org.sosy_lab.cpachecker.util.predicates.smt.Solver;
-import org.sosy_lab.cpachecker.util.predicates.smt.SolverFactory;
 import org.sosy_lab.cpachecker.util.predicates.weakening.InductiveWeakeningManager;
 
 import java.util.Collection;
@@ -63,15 +62,9 @@
       Configuration pConfiguration,
       LogManager pLogger,
       ShutdownNotifier pShutdownNotifier,
-      CFA cfa,
-      SolverFactory pSolverFactory
+      CFA cfa
   ) throws InvalidConfigurationException {
-<<<<<<< HEAD
-    Solver solver = pSolverFactory.getSolverCached(
-        pConfiguration, pLogger, pShutdownNotifier);
-=======
     solver = Solver.create(pConfiguration, pLogger, pShutdownNotifier);
->>>>>>> ce2cc198
     FormulaManagerView formulaManager = solver.getFormulaManager();
     PathFormulaManager origPathFormulaManager = new PathFormulaManagerImpl(
         formulaManager, pConfiguration, pLogger, pShutdownNotifier, cfa,
