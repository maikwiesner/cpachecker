/*
 *  CPAchecker is a tool for configurable software verification.
 *  This file is part of CPAchecker.
 *
 *  Copyright (C) 2007-2013  Dirk Beyer
 *  All rights reserved.
 *
 *  Licensed under the Apache License, Version 2.0 (the "License");
 *  you may not use this file except in compliance with the License.
 *  You may obtain a copy of the License at
 *
 *      http://www.apache.org/licenses/LICENSE-2.0
 *
 *  Unless required by applicable law or agreed to in writing, software
 *  distributed under the License is distributed on an "AS IS" BASIS,
 *  WITHOUT WARRANTIES OR CONDITIONS OF ANY KIND, either express or implied.
 *  See the License for the specific language governing permissions and
 *  limitations under the License.
 *
 *
 *  CPAchecker web page:
 *    http://cpachecker.sosy-lab.org
 */
package org.sosy_lab.cpachecker.cpa.arg;

import java.util.logging.Level;

import javax.annotation.Nullable;

import org.sosy_lab.common.LogManager;
import org.sosy_lab.common.Pair;
import org.sosy_lab.common.configuration.InvalidConfigurationException;
import org.sosy_lab.cpachecker.cfa.model.CFAEdge;
import org.sosy_lab.cpachecker.cfa.model.c.CFunctionCallEdge;
import org.sosy_lab.cpachecker.core.CounterexampleInfo;
import org.sosy_lab.cpachecker.core.interfaces.AbstractState;
import org.sosy_lab.cpachecker.core.interfaces.ConfigurableProgramAnalysis;
import org.sosy_lab.cpachecker.core.interfaces.Refiner;
import org.sosy_lab.cpachecker.core.interfaces.WrapperCPA;
import org.sosy_lab.cpachecker.core.reachedset.ReachedSet;
import org.sosy_lab.cpachecker.exceptions.CPAException;
import org.sosy_lab.cpachecker.exceptions.RefinementFailedException;

import com.google.common.base.Function;
import com.google.common.base.Joiner;
import com.google.common.collect.Collections2;

public abstract class AbstractARGBasedRefiner implements Refiner {

  private int refinementNumber;

  private final ARGCPA argCpa;
  private final LogManager logger;

  protected AbstractARGBasedRefiner(ConfigurableProgramAnalysis pCpa) throws InvalidConfigurationException {
    if (pCpa instanceof WrapperCPA) {
      argCpa = ((WrapperCPA) pCpa).retrieveWrappedCpa(ARGCPA.class);
    } else {
      throw new InvalidConfigurationException("ARG CPA needed for refinement");
    }
    if (argCpa == null) {
      throw new InvalidConfigurationException("ARG CPA needed for refinement");
    }
    this.logger = argCpa.getLogger();
  }

  protected final ARGCPA getArgCpa() {
    return argCpa;
  }

  private static final Function<Pair<ARGState, CFAEdge>, String> pathToFunctionCalls
        = new Function<Pair<ARGState, CFAEdge>, String>() {
    @Override
    public String apply(Pair<ARGState, CFAEdge> arg) {

      if (arg.getSecond() instanceof CFunctionCallEdge) {
        CFunctionCallEdge funcEdge = (CFunctionCallEdge)arg.getSecond();
        return funcEdge.toString();
      } else {
        return null;
      }
    }
  };

  @Override
  public final boolean performRefinement(ReachedSet pReached) throws CPAException, InterruptedException {
    return performRefinementWithInfo(pReached).isSpurious();
  }

  /**
   * This method does the same as {@link #performRefinement(ReachedSet)},
   * but it returns some more information about the refinement.
   */
  public final CounterexampleInfo performRefinementWithInfo(ReachedSet pReached) throws CPAException, InterruptedException {
    logger.log(Level.FINEST, "Starting ARG based refinement");
    argCpa.clearCounterexample();

    assert ARGUtils.checkARG(pReached) : "ARG and reached set do not match before refinement";

    AbstractState lastElement = pReached.getLastState();
    assert lastElement instanceof ARGState : "Element in reached set which is not an ARGState";
    assert ((ARGState)lastElement).isTarget() : "Last element in reached is not a target state before refinement";
    ARGReachedSet reached = new ARGReachedSet(pReached, argCpa, refinementNumber++);

    ARGPath path = computePath((ARGState)lastElement, reached);

    if (logger.wouldBeLogged(Level.ALL) && path != null) {
      logger.log(Level.ALL, "Error path:\n", path);
      logger.log(Level.ALL, "Function calls on Error path:\n",
          Joiner.on("\n ").skipNulls().join(Collections2.transform(path, pathToFunctionCalls)));
    }

    CounterexampleInfo counterexample;
    try {
      counterexample = performRefinement(reached, path);
    } catch (RefinementFailedException e) {
      if (e.getErrorPath() == null) {
        e.setErrorPath(path);
      }

      // set the path from the exception as the target path
      // so it can be used for debugging
      argCpa.setCounterexample(CounterexampleInfo.feasible(e.getErrorPath(), null));
      throw e;
    }

    assert ARGUtils.checkARG(pReached) : "ARG and reached set do not match after refinement";

    if (!counterexample.isSpurious()) {
      ARGPath targetPath = counterexample.getTargetPath();

      // new targetPath must contain root and error node
      if (path != null) {
        assert targetPath.getFirst().getFirst() == path.getFirst().getFirst() : "Target path from refiner does not contain root node";
        assert targetPath.getLast().getFirst()  == path.getLast().getFirst() : "Target path from refiner does not contain target state";
      }

      argCpa.setCounterexample(counterexample);
    }

    logger.log(Level.FINEST, "ARG based refinement finished, result is", counterexample.isSpurious());

    return counterexample;
  }


  /**
   * Perform refinement.
   * @param pReached
   * @param pPath
   * @return Information about the counterexample.
   * @throws InterruptedException
   */
  protected abstract CounterexampleInfo performRefinement(ARGReachedSet pReached, ARGPath pPath)
            throws CPAException, InterruptedException;

  /**
   * This method may be overwritten if the standard behavior of <code>ARGUtils.getOnePathTo()</code> is not
   * appropriate in the implementations context.
   *
   * TODO: Currently this function may return null.
   *
   * @param pLastElement Last ARGState of the given reached set
   * @param pReached ReachedSet
   * @see org.sosy_lab.cpachecker.cpa.arg.ARGUtils
   * @return
   * @throws InterruptedException
   */
  @Nullable
  protected ARGPath computePath(ARGState pLastElement, ARGReachedSet pReached) throws InterruptedException, CPAException {
    return ARGUtils.getOnePathTo(pLastElement);
  }
<<<<<<< HEAD

  public static boolean checkART(ReachedSet pReached) {

    Deque<AbstractState> workList = new ArrayDeque<AbstractState>();
    Set<ARGState> arg = new HashSet<ARGState>();

    workList.add(pReached.getFirstState());
    while (!workList.isEmpty()) {
      ARGState currentElement = (ARGState)workList.removeFirst();
      assert !currentElement.isDestroyed();

      for (ARGState parent : currentElement.getParents()) {
        assert parent.getChildren().contains(currentElement) : "Reference from parent to child is missing in ARG";
      }
      for (ARGState child : currentElement.getChildren()) {
        assert child.getParents().contains(currentElement) : "Reference from child to parent is missing in ARG";
      }

      // check if (e \in ARG) => (e \in Reached || e.isCovered())
      if (currentElement.isCovered()) {
        // Assertion removed because now covered states are allowed to be in the reached set.
        // But they don't need to be!
//        assert !pReached.contains(currentElement) : "Reached set contains covered element";

      } else {
        // There is a special case here:
        // If the element is the sibling of the target state, it might have not
        // been added to the reached set if CPAAlgorithm stopped before.
        // But in this case its parent is in the waitlist.

        assert pReached.contains(currentElement)
            || pReached.getWaitlist().containsAll(currentElement.getParents())
            : "Element in ARG but not in reached set";
      }

      if (arg.add(currentElement)) {
        workList.addAll(currentElement.getChildren());
      }
    }

    // check if (e \in Reached) => (e \in ARG)
    assert arg.containsAll(pReached.asCollection()) : "Element in reached set but not in ARG";

    return true;
  }
=======
>>>>>>> 21982e81
}<|MERGE_RESOLUTION|>--- conflicted
+++ resolved
@@ -170,52 +170,4 @@
   protected ARGPath computePath(ARGState pLastElement, ARGReachedSet pReached) throws InterruptedException, CPAException {
     return ARGUtils.getOnePathTo(pLastElement);
   }
-<<<<<<< HEAD
-
-  public static boolean checkART(ReachedSet pReached) {
-
-    Deque<AbstractState> workList = new ArrayDeque<AbstractState>();
-    Set<ARGState> arg = new HashSet<ARGState>();
-
-    workList.add(pReached.getFirstState());
-    while (!workList.isEmpty()) {
-      ARGState currentElement = (ARGState)workList.removeFirst();
-      assert !currentElement.isDestroyed();
-
-      for (ARGState parent : currentElement.getParents()) {
-        assert parent.getChildren().contains(currentElement) : "Reference from parent to child is missing in ARG";
-      }
-      for (ARGState child : currentElement.getChildren()) {
-        assert child.getParents().contains(currentElement) : "Reference from child to parent is missing in ARG";
-      }
-
-      // check if (e \in ARG) => (e \in Reached || e.isCovered())
-      if (currentElement.isCovered()) {
-        // Assertion removed because now covered states are allowed to be in the reached set.
-        // But they don't need to be!
-//        assert !pReached.contains(currentElement) : "Reached set contains covered element";
-
-      } else {
-        // There is a special case here:
-        // If the element is the sibling of the target state, it might have not
-        // been added to the reached set if CPAAlgorithm stopped before.
-        // But in this case its parent is in the waitlist.
-
-        assert pReached.contains(currentElement)
-            || pReached.getWaitlist().containsAll(currentElement.getParents())
-            : "Element in ARG but not in reached set";
-      }
-
-      if (arg.add(currentElement)) {
-        workList.addAll(currentElement.getChildren());
-      }
-    }
-
-    // check if (e \in Reached) => (e \in ARG)
-    assert arg.containsAll(pReached.asCollection()) : "Element in reached set but not in ARG";
-
-    return true;
-  }
-=======
->>>>>>> 21982e81
 }