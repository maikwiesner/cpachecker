--- conflicted
+++ resolved
@@ -91,7 +91,6 @@
     return strengthenWithFormulaReportingStates;
   }
 
-<<<<<<< HEAD
   boolean applyRelevantEffects() {
     return applyRelevantEffects;
   }
@@ -102,9 +101,9 @@
 
   boolean joinEffectsIntoUndefs() {
     return joinEffectsIntoUndefs;
-=======
+  }
+
   public boolean assumptionStrengtheningSatCheck() {
     return assumptionStrengtheningSatCheck;
->>>>>>> 5425dfd8
   }
 }