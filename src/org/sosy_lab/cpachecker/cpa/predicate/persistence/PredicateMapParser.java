--- conflicted
+++ resolved
@@ -25,26 +25,18 @@
 
 import static com.google.common.base.Preconditions.checkNotNull;
 
-<<<<<<< HEAD
-import com.google.common.collect.ArrayListMultimap;
-import com.google.common.collect.ImmutableSetMultimap;
-import com.google.common.collect.ListMultimap;
-import com.google.common.collect.Maps;
-
-import edu.umd.cs.findbugs.annotations.SuppressFBWarnings;
-=======
 import com.google.common.collect.HashMultimap;
 import com.google.common.collect.ImmutableMultimap;
 import com.google.common.collect.Maps;
 import com.google.common.collect.SetMultimap;
 import com.google.common.collect.Sets;
->>>>>>> aaaa126a
 
 import org.sosy_lab.common.configuration.Configuration;
 import org.sosy_lab.common.configuration.InvalidConfigurationException;
 import org.sosy_lab.common.configuration.Option;
 import org.sosy_lab.common.configuration.Options;
-import org.sosy_lab.common.io.MoreFiles;
+import org.sosy_lab.common.io.Files;
+import org.sosy_lab.common.io.Path;
 import org.sosy_lab.common.log.LogManager;
 import org.sosy_lab.common.log.LogManagerWithoutDuplicates;
 import org.sosy_lab.cpachecker.cfa.CFA;
@@ -63,17 +55,9 @@
 import java.io.BufferedReader;
 import java.io.IOException;
 import java.nio.charset.StandardCharsets;
-<<<<<<< HEAD
-import java.nio.file.Files;
-import java.nio.file.Path;
-import java.util.ArrayList;
-import java.util.List;
-import java.util.Map;
-=======
 import java.util.HashSet;
 import java.util.Map;
 import java.util.Set;
->>>>>>> aaaa126a
 import java.util.logging.Level;
 import java.util.regex.Matcher;
 import java.util.regex.Pattern;
@@ -147,14 +131,13 @@
    * @throws IOException If the file cannot be read.
    * @throws PredicateParsingFailedException If there is a syntax error in the file.
    */
-  @SuppressFBWarnings("NP_NULL_ON_SOME_PATH_FROM_RETURN_VALUE")
   public PredicatePrecision parsePredicates(Path file)
           throws IOException, PredicateParsingFailedException {
 
-    MoreFiles.checkReadableFile(file);
-
-    try (BufferedReader reader = Files.newBufferedReader(file, StandardCharsets.US_ASCII)) {
-      return parsePredicates(reader, file.getFileName().toString());
+    Files.checkReadableFile(file);
+
+    try (BufferedReader reader = file.asCharSource(StandardCharsets.US_ASCII).openBufferedStream()) {
+      return parsePredicates(reader, file.getName());
     }
   }
 
@@ -184,11 +167,11 @@
     }
 
     // second, read map of predicates
-    List<AbstractionPredicate> globalPredicates = new ArrayList<>();
-    ListMultimap<String, AbstractionPredicate> functionPredicates = ArrayListMultimap.create();
-    ListMultimap<CFANode, AbstractionPredicate> localPredicates = ArrayListMultimap.create();
-
-    List<AbstractionPredicate> currentSet = null;
+    Set<AbstractionPredicate> globalPredicates = Sets.newHashSet();
+    SetMultimap<String, AbstractionPredicate> functionPredicates = HashMultimap.create();
+    SetMultimap<CFANode, AbstractionPredicate> localPredicates = HashMultimap.create();
+
+    Set<AbstractionPredicate> currentSet = null;
     String currentLine;
     while ((currentLine = reader.readLine()) != null) {
       lineNo++;
@@ -223,7 +206,7 @@
 
           if (!cfa.getAllFunctionNames().contains(currentLine)) {
             logger.log(Level.WARNING, "Cannot use predicates for function", currentLine + ", this function does not exist.");
-            currentSet = new ArrayList<>(); // temporary list which will be thrown away and ignored
+            currentSet = new HashSet<>(); // temporary set which will be thrown away and ignored
 
           } else {
             currentSet = functionPredicates.get(currentLine);
@@ -240,7 +223,7 @@
             if (applyFunctionWide) {
               if (!cfa.getAllFunctionNames().contains(function)) {
                 logger.log(Level.WARNING, "Cannot use predicates for function", function + ", this function does not exist.");
-                currentSet = new ArrayList<>(); // temporary list which will be thrown away and ignored
+                currentSet = new HashSet<>(); // temporary set which will be thrown away and ignored
               } else {
                 currentSet = functionPredicates.get(function);
               }
@@ -249,7 +232,7 @@
               CFANode node = getCFANodeWithId(nodeId);
               if (node == null) {
                 logger.log(Level.WARNING, "Cannot use predicates for CFANode", nodeId + ", this node does not exist.");
-                currentSet = new ArrayList<>(); // temporary list which will be thrown away and ignored
+                currentSet = new HashSet<>(); // temporary set which will be thrown away and ignored
               } else {
                 currentSet = localPredicates.get(node);
               }
@@ -290,11 +273,7 @@
     }
 
     return new PredicatePrecision(
-<<<<<<< HEAD
-        ImmutableSetMultimap.<PredicatePrecision.LocationInstance, AbstractionPredicate>of(),
-=======
         ImmutableMultimap.<PredicatePrecision.LocationInstance, AbstractionPredicate>of(),
->>>>>>> aaaa126a
         localPredicates,
         functionPredicates,
         globalPredicates);
