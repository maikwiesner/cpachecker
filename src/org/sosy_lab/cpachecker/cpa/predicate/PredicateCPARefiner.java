/*
 *  CPAchecker is a tool for configurable software verification.
 *  This file is part of CPAchecker.
 *
 *  Copyright (C) 2007-2014  Dirk Beyer
 *  All rights reserved.
 *
 *  Licensed under the Apache License, Version 2.0 (the "License");
 *  you may not use this file except in compliance with the License.
 *  You may obtain a copy of the License at
 *
 *      http://www.apache.org/licenses/LICENSE-2.0
 *
 *  Unless required by applicable law or agreed to in writing, software
 *  distributed under the License is distributed on an "AS IS" BASIS,
 *  WITHOUT WARRANTIES OR CONDITIONS OF ANY KIND, either express or implied.
 *  See the License for the specific language governing permissions and
 *  limitations under the License.
 *
 *
 *  CPAchecker web page:
 *    http://cpachecker.sosy-lab.org
 */
package org.sosy_lab.cpachecker.cpa.predicate;

import static com.google.common.collect.FluentIterable.from;
import static org.sosy_lab.cpachecker.cpa.arg.ARGUtils.getAllStatesOnPathsTo;
import static org.sosy_lab.cpachecker.util.statistics.StatisticsWriter.writingStatisticsTo;

<<<<<<< HEAD
import com.google.common.base.Optional;
import com.google.common.base.Predicate;
import com.google.common.collect.Lists;
=======
import com.google.common.base.Function;
import com.google.common.base.Predicate;
import com.google.common.base.Predicates;
import com.google.common.collect.ImmutableList;
import com.google.common.collect.Lists;
import com.google.common.collect.Multimap;
import com.google.common.collect.UnmodifiableIterator;
>>>>>>> aaaa126a

import org.sosy_lab.common.configuration.Configuration;
import org.sosy_lab.common.configuration.InvalidConfigurationException;
import org.sosy_lab.common.configuration.Option;
import org.sosy_lab.common.configuration.Options;
import org.sosy_lab.common.log.LogManager;
import org.sosy_lab.cpachecker.cfa.model.CFANode;
import org.sosy_lab.cpachecker.core.CPAcheckerResult.Result;
import org.sosy_lab.cpachecker.core.counterexample.CounterexampleInfo;
import org.sosy_lab.cpachecker.core.interfaces.AbstractState;
import org.sosy_lab.cpachecker.core.interfaces.Statistics;
import org.sosy_lab.cpachecker.core.interfaces.StatisticsProvider;
import org.sosy_lab.cpachecker.core.reachedset.ReachedSet;
import org.sosy_lab.cpachecker.cpa.arg.ARGBasedRefiner;
import org.sosy_lab.cpachecker.cpa.arg.ARGPath;
import org.sosy_lab.cpachecker.cpa.arg.ARGPath.PathIterator;
import org.sosy_lab.cpachecker.cpa.arg.ARGReachedSet;
import org.sosy_lab.cpachecker.cpa.arg.ARGState;
import org.sosy_lab.cpachecker.exceptions.CPAException;
import org.sosy_lab.cpachecker.exceptions.CPATransferException;
import org.sosy_lab.cpachecker.util.AbstractStates;
import org.sosy_lab.cpachecker.util.LoopStructure;
import org.sosy_lab.cpachecker.util.LoopStructure.Loop;
import org.sosy_lab.cpachecker.util.cwriter.LoopCollectingEdgeVisitor;
import org.sosy_lab.cpachecker.util.predicates.PathChecker;
import org.sosy_lab.cpachecker.util.predicates.interpolation.CounterexampleTraceInfo;
import org.sosy_lab.cpachecker.util.predicates.interpolation.InterpolationManager;
import org.sosy_lab.cpachecker.util.predicates.pathformula.PathFormulaManager;
import org.sosy_lab.cpachecker.util.predicates.smt.FormulaManagerView;
import org.sosy_lab.cpachecker.util.predicates.smt.Solver;
import org.sosy_lab.cpachecker.util.refinement.InfeasiblePrefix;
import org.sosy_lab.cpachecker.util.refinement.PrefixProvider;
import org.sosy_lab.cpachecker.util.refinement.PrefixSelector;
import org.sosy_lab.cpachecker.util.refinement.PrefixSelector.PrefixPreference;
import org.sosy_lab.cpachecker.util.statistics.StatInt;
import org.sosy_lab.cpachecker.util.statistics.StatKind;
import org.sosy_lab.cpachecker.util.statistics.StatTimer;
import org.sosy_lab.cpachecker.util.statistics.StatisticsWriter;
import org.sosy_lab.solver.api.BooleanFormula;

import java.io.PrintStream;
import java.util.Collection;
import java.util.Collections;
<<<<<<< HEAD
import java.util.HashMap;
import java.util.List;
import java.util.Map;
=======
import java.util.List;
>>>>>>> aaaa126a
import java.util.Set;
import java.util.logging.Level;

/**
 * This class provides a basic refiner implementation for predicate analysis.
 * When a counterexample is found, it creates a path for it and checks it for
 * feasibility, getting the interpolants if possible.
 *
 * It does not define any strategy for using the interpolants to update the
 * abstraction, this is left to an instance of {@link RefinementStrategy}.
 *
 * It does, however, produce a nice error path in case of a feasible counterexample.
 */
@Options(prefix = "cpa.predicate.refinement")
public class PredicateCPARefiner implements ARGBasedRefiner, StatisticsProvider {

  @Option(secure=true, description="which sliced prefix should be used for interpolation")
  private List<PrefixPreference> prefixPreference = PrefixSelector.NO_SELECTION;

  @Option(
    secure = true,
    description =
        "For differing errorpaths, the loop for which"
            + " invariants should be generated may still be the same, with this option"
            + " you can set the maximal amount of invariant generation runs per loop."
            + " 0 means no upper limit given."
  )
  private int maxInvariantGenerationsPerLoop = 2;

  @Option(
    secure = true,
    description =
        "use only atoms from generated invariants" + "as predicates, and not the whole invariant"
  )
  private boolean atomicInvariants = false;

  @Option(secure=true, description="use only the atoms from the interpolants"
                                 + "as predicates, and not the whole interpolant")
  private boolean atomicInterpolants = true;

  @Option(
      secure = true,
      description = "If the invariant generator can prove that a program is safe"
          + " regarding the given specification we can directly stop the analysis."
          + " This is done by clearing the waitlist and removing the last found"
          + " (infeasible) error state from the reached set.")
  private boolean shortcutForSafeProgram = false;

  // statistics
  private final StatInt totalPathLength = new StatInt(StatKind.AVG, "Avg. length of target path (in blocks)"); // measured in blocks
  private final StatTimer totalRefinement = new StatTimer("Time for refinement");
  private final StatTimer prefixExtractionTime = new StatTimer("Extracting infeasible sliced prefixes");

  private final StatTimer errorPathProcessing = new StatTimer("Error path post-processing");
  private final StatTimer getFormulasForPathTime = new StatTimer("Path-formulas extraction");

  private final StatInt totalPrefixes = new StatInt(StatKind.SUM, "Number of infeasible sliced prefixes");
  private final StatTimer prefixSelectionTime = new StatTimer("Selecting infeasible sliced prefixes");

  // the previously analyzed counterexample to detect repeated counterexamples
  private List<CFANode> lastErrorPath = null;

  private final PathChecker pathChecker;

  private final InvariantsManager invariantsManager;
  private final Optional<LoopStructure> loopStructure;
  private final Map<Loop, Integer> loopOccurrences = new HashMap<>();
  private boolean wereInvariantsUsedInLastRefinement = false;
  private boolean wereInvariantsusedInCurrentRefinement = false;

  // TODO Configuration should not be used at runtime, only during constructor
  private final Configuration config;

  private final PrefixProvider prefixProvider;
  private final PrefixSelector prefixSelector;
  private final LogManager logger;
  private final BlockFormulaStrategy blockFormulaStrategy;
  private final Solver solver;
  private final FormulaManagerView fmgr;
  private final PathFormulaManager pfmgr;
  private final InterpolationManager interpolationManager;
  private final RefinementStrategy strategy;

  public PredicateCPARefiner(
      final Configuration pConfig,
      final LogManager pLogger,
      final Optional<LoopStructure> pLoopStructure,
      final BlockFormulaStrategy pBlockFormulaStrategy,
      final Solver pSolver,
      final PathFormulaManager pPfgmr,
      final InterpolationManager pInterpolationManager,
      final PathChecker pPathChecker,
      final PrefixProvider pPrefixProvider,
      final PrefixSelector pPrefixSelector,
      final InvariantsManager pInvariantsManager,
      final RefinementStrategy pStrategy)
      throws InvalidConfigurationException {
    pConfig.inject(this, PredicateCPARefiner.class);

    config = pConfig;
    logger = pLogger;
    loopStructure = pLoopStructure;
    blockFormulaStrategy = pBlockFormulaStrategy;
    solver = pSolver;
    fmgr = solver.getFormulaManager();
    pfmgr = pPfgmr;

    interpolationManager = pInterpolationManager;
    pathChecker = pPathChecker;
    strategy = pStrategy;
    prefixProvider = pPrefixProvider;
    prefixSelector = pPrefixSelector;
    invariantsManager = pInvariantsManager;

    logger.log(Level.INFO, "Using refinement for predicate analysis with " + strategy.getClass().getSimpleName() + " strategy.");
  }

  /**
   * Extracts the elements on the given path. If no branching/merging occured
   * the returned Set is empty.
   */
  private Set<ARGState> extractElementsOnPath(final ARGPath path) {
    Set<ARGState> elementsOnPath = getAllStatesOnPathsTo(path.getLastState());

    assert elementsOnPath.containsAll(path.getStateSet());
    assert elementsOnPath.size() >= path.size();

    return elementsOnPath;
  }

  /**
   * Create list of formulas on path.
   */
<<<<<<< HEAD
  private List<BooleanFormula> createFormulasOnPath(final ARGPath allStatesTrace,
=======
  public List<BooleanFormula> createFormulasOnPath(final ARGPath allStatesTrace,
>>>>>>> aaaa126a
                                                      final List<ARGState> abstractionStatesTrace)
                                                      throws CPAException, InterruptedException {
    List<BooleanFormula> formulas = (isRefinementSelectionEnabled())
        ? performRefinementSelection(allStatesTrace, abstractionStatesTrace)
        : getFormulasForPath(abstractionStatesTrace, allStatesTrace.getFirstState());

    // a user would expect "abstractionStatesTrace.size() == formulas.size()+1",
    // however we do not have the very first state in the trace,
    // because the rootState has always abstraction "True".
    assert abstractionStatesTrace.size() == formulas.size()
               : abstractionStatesTrace.size() + " != " + formulas.size();

    logger.log(Level.ALL, "Error path formulas: ", formulas);
    return formulas;
  }

  @Override
  public CounterexampleInfo performRefinementForPath(final ARGReachedSet pReached, final ARGPath allStatesTrace) throws CPAException, InterruptedException {
    totalRefinement.start();
<<<<<<< HEAD

    // shortcut, if we know that the invariant generator can prove that the
    // program is safe we do not need to continue the analysis as we cannot
    // directly stop the analysis from here, we need to remove the infeasible
    // error state from the reached set, and clear the waitlist
    if (shortcutForSafeProgram && invariantsManager.isProgramSafe()) {
      invariantsManager.cancelAsyncInvariantGeneration();
      pReached.removeSubtree(allStatesTrace.getLastState());
      pReached.clearWaitlist();
      totalRefinement.stop();
      return CounterexampleInfo.spurious();
    }

    try {
      final List<CFANode> errorPath =
          Lists.transform(allStatesTrace.asStatesList(), AbstractStates.EXTRACT_LOCATION);
      final boolean repeatedCounterexample = errorPath.equals(lastErrorPath);
      lastErrorPath = errorPath;

      Set<ARGState> elementsOnPath = extractElementsOnPath(allStatesTrace);
=======
    try {
      logger.log(Level.FINEST, "Starting interpolation-based refinement");

      Set<ARGState> elementsOnPath = extractElementsOnPath(allStatesTrace);

>>>>>>> aaaa126a
      // No branches/merges in path, it is precise.
      // We don't need to care about creating extra predicates for branching etc.
      boolean branchingOccurred = true;
      if (elementsOnPath.size() == allStatesTrace.size()) {
        elementsOnPath = Collections.emptySet();
        branchingOccurred = false;
      }
<<<<<<< HEAD

      // create path with all abstraction location elements (excluding the initial element)
      // the last element is the element corresponding to the error location
      final List<ARGState> abstractionStatesTrace = filterAbstractionStates(allStatesTrace);
      totalPathLength.setNextValue(abstractionStatesTrace.size());

      logger.log(Level.ALL, "Abstraction trace is", abstractionStatesTrace);

      final List<BooleanFormula> formulas =
          createFormulasOnPath(allStatesTrace, abstractionStatesTrace);

      CounterexampleTraceInfo counterexample;

      // Compute invariants if desired, and if the counterexample is not a repeated one
      // (otherwise invariants for the same location didn't help before, so they won't help now).
      if (!repeatedCounterexample && invariantsManager.shouldInvariantsBeComputed()) {
        counterexample =
            performInvariantsRefinement(
                allStatesTrace,
                elementsOnPath,
                abstractionStatesTrace,
                formulas);

      } else {
        logger.log(Level.FINEST, "Starting interpolation-based refinement.");
        counterexample =
            performInterpolatingRefinement(abstractionStatesTrace, elementsOnPath, formulas);
      }

      // if error is spurious refine
      if (counterexample.isSpurious()) {
        logger.log(Level.FINEST, "Error trace is spurious, refining the abstraction");

        strategy.performRefinement(
            pReached,
            abstractionStatesTrace,
            counterexample.getInterpolants(),
            repeatedCounterexample && wereInvariantsUsedInLastRefinement);

        // set some invariants flags, they are necessary to make sure we
        // call performRefinement in a way that it doesn't think it is a repeated
        // counterexample due to weak invariants
        wereInvariantsUsedInLastRefinement = wereInvariantsusedInCurrentRefinement;
        wereInvariantsusedInCurrentRefinement = false;

        return CounterexampleInfo.spurious();

      } else {
        // we have a real error
        logger.log(Level.FINEST, "Error trace is not spurious");
        errorPathProcessing.start();
        try {
          return pathChecker.handleFeasibleCounterexample(allStatesTrace, counterexample, branchingOccurred);
        } finally {
          errorPathProcessing.stop();
          invariantsManager.cancelAsyncInvariantGeneration();
        }
      }

    } finally {
      totalRefinement.stop();
    }
  }

  private CounterexampleTraceInfo performInterpolatingRefinement(
      final List<ARGState> abstractionStatesTrace,
      final Set<ARGState> elementsOnPath,
      final List<BooleanFormula> formulas)
      throws CPAException, InterruptedException {

    if (strategy instanceof PredicateAbstractionRefinementStrategy) {
      ((PredicateAbstractionRefinementStrategy) strategy)
          .setUseAtomicPredicates(atomicInterpolants);
    }

    return interpolationManager.buildCounterexampleTrace(
        formulas,
        Lists.<AbstractState>newArrayList(abstractionStatesTrace),
        elementsOnPath,
        true);
  }

  private CounterexampleTraceInfo performInvariantsRefinement(
      final ARGPath allStatesTrace,
      final Set<ARGState> elementsOnPath,
      final List<ARGState> abstractionStatesTrace,
      final List<BooleanFormula> formulas)
      throws CPAException, InterruptedException {

    Set<Loop> loopsInPath;

    // check if invariants can be used at all
    if ((loopsInPath = canInvariantsBeUsed(allStatesTrace)).isEmpty()) {
      logger.log(
          Level.FINEST,
          "Starting interpolation-based refinement because invariants cannot be generated.");
      return performInterpolatingRefinement(abstractionStatesTrace, elementsOnPath, formulas);
    }

    CounterexampleTraceInfo counterexample =
        interpolationManager.buildCounterexampleTrace(
            formulas,
            Lists.<AbstractState>newArrayList(abstractionStatesTrace),
            elementsOnPath,
            !invariantsManager.shouldInvariantsBeUsedForRefinement());
=======

      // create path with all abstraction location elements (excluding the initial element)
      // the last element is the element corresponding to the error location
      final List<ARGState> abstractionStatesTrace = transformPath(allStatesTrace);
      totalPathLength.setNextValue(abstractionStatesTrace.size());

      logger.log(Level.ALL, "Abstraction trace is", abstractionStatesTrace);

      final List<BooleanFormula> formulas = createFormulasOnPath(allStatesTrace, abstractionStatesTrace);

      final List<CFANode> errorPath = Lists.transform(allStatesTrace.asStatesList(), AbstractStates.EXTRACT_LOCATION);
      final boolean repeatedCounterexample = errorPath.equals(lastErrorPath);
      lastErrorPath = errorPath;

      CounterexampleTraceInfo counterexample = buildCounterexampleTrace(elementsOnPath,
          abstractionStatesTrace, formulas, strategy.needsInterpolants());
>>>>>>> aaaa126a

      // if error is spurious refine
      if (counterexample.isSpurious()) {
        logger.log(Level.FINEST, "Error trace is spurious, refining the abstraction");

<<<<<<< HEAD
      invariantsManager.findInvariants(
          allStatesTrace, abstractionStatesTrace, loopsInPath, pfmgr, solver);

      // add invariant precision increment if necessary
      if (invariantsManager.shouldInvariantsBeUsedForRefinement()) {
        List<BooleanFormula> precisionIncrement = invariantsManager.getInvariantsForRefinement();

        if (precisionIncrement.isEmpty()) {
          // fall-back to interpolation
          logger.log(
              Level.FINEST,
              "Starting interpolation-based refinement because invariant generation was not successful.");
          return performInterpolatingRefinement(abstractionStatesTrace, elementsOnPath, formulas);

        } else {
          if (strategy instanceof PredicateAbstractionRefinementStrategy) {
            ((PredicateAbstractionRefinementStrategy) strategy)
                .setUseAtomicPredicates(atomicInvariants);
          }
          wereInvariantsusedInCurrentRefinement = true;
          return CounterexampleTraceInfo.infeasible(precisionIncrement);
        }

      } else {
        if (strategy instanceof PredicateAbstractionRefinementStrategy) {
          ((PredicateAbstractionRefinementStrategy) strategy)
              .setUseAtomicPredicates(atomicInterpolants);
        }
        return counterexample;
      }

    } else {
      return counterexample;
=======
        if (strategy instanceof PredicateAbstractionRefinementStrategy) {
          ((PredicateAbstractionRefinementStrategy)strategy).setUseAtomicPredicates(atomicInterpolants);
        }

        strategy.performRefinement(pReached, abstractionStatesTrace, counterexample.getInterpolants(), repeatedCounterexample);

        return CounterexampleInfo.spurious();

      } else {
        // we have a real error
        logger.log(Level.FINEST, "Error trace is not spurious");
        CounterexampleInfo cex = handleRealError(allStatesTrace, branchingOccurred, counterexample);

        return cex;
      }
    } finally {
      totalRefinement.stop();
>>>>>>> aaaa126a
    }
  }

  /**
   * Checks if necessary conditions for invariant generation are met. These are
   * - the loops for which invariants should be generated was not in the counter
   *     example path too often (depending on configuration). Most likely computing
   *     invariants over and over for the same loop doesn't make much sense, this
   *     is almost the same as for repeated counterexamples.
   *
   * @return An empty set signalizes that invariants cannot be used. Otherwise the
   *         loops occuring in the current path are given
   */
  private Set<Loop> canInvariantsBeUsed(final ARGPath allStatesTrace) {
    // get the relevant loops in the ARGPath and the number of occurrences of
    // the most often found one
    Set<Loop> loopsInPath = getRelevantLoops(allStatesTrace);
    int maxFoundLoop = getMaxCountOfOccuredLoop(loopsInPath);

    // no loops found, use normal interpolation refinement
    if (maxFoundLoop > maxInvariantGenerationsPerLoop || loopsInPath.isEmpty()) {
      return Collections.emptySet();
    }
    return loopsInPath;
  }

  /**
   * Returns the maximal number of occurences of one of the loops given in the
   * parameter. This method takes loops found in earlier refinements into account.
   */
<<<<<<< HEAD
  private int getMaxCountOfOccuredLoop(Set<Loop> loopsInPath) {
    int maxFoundLoop = 0;
    for (Loop loop : loopsInPath) {
      if (loopOccurrences.containsKey(loop)) {
        int tmpFoundLoop = loopOccurrences.get(loop) + 1;
        if (tmpFoundLoop > maxFoundLoop) {
          maxFoundLoop = tmpFoundLoop;
=======
  protected CounterexampleInfo handleRealError(final ARGPath allStatesTrace, boolean branchingOccurred,
      CounterexampleTraceInfo counterexample) throws InterruptedException, CPATransferException {
    final ARGPath targetPath;
    final CounterexampleTraceInfo preciseCounterexample;

    boolean isPreciseErrorPath = true;
    preciseCouterexampleTime.start();
    try {
      if (branchingOccurred) {
        Pair<ARGPath, CounterexampleTraceInfo> preciseInfo = findPreciseErrorPath(allStatesTrace, counterexample);

        if (preciseInfo != null) {
          targetPath = preciseInfo.getFirst();
          if (preciseInfo.getSecond() != null) {
            preciseCounterexample = preciseInfo.getSecond();
          } else {
            logger.log(Level.WARNING, "The satisfying assignment may be imprecise!");
            preciseCounterexample = counterexample;
          }
        } else {
          logger.log(Level.WARNING, "The error path and the satisfying assignment may be imprecise!");
          targetPath = allStatesTrace;
          preciseCounterexample = counterexample;
          isPreciseErrorPath = false;
>>>>>>> aaaa126a
        }
        loopOccurrences.put(loop, tmpFoundLoop);
      } else {
<<<<<<< HEAD
        loopOccurrences.put(loop, 1);
        if (maxFoundLoop == 0) {
          maxFoundLoop = 1;
        }
      }
    }
    return maxFoundLoop;
  }
=======
        targetPath = allStatesTrace;
        preciseCounterexample = addVariableAssignmentToCounterexample(counterexample, targetPath);
      }
    } finally {
      preciseCouterexampleTime.stop();
    }
>>>>>>> aaaa126a

  /**
   * This method returns the set of loops which are relevant for the given
   * ARGPath.
   */
  private Set<Loop> getRelevantLoops(final ARGPath allStatesTrace) {
    LoopCollectingEdgeVisitor loopFinder = null;

    try {
      // TODO what if loop structure does not exist?
      loopFinder = new LoopCollectingEdgeVisitor(loopStructure.get(), config);
    } catch (InvalidConfigurationException e1) {
      // this will never happen, but for the case it does, we just return
      // the empty set, therefore the refinement will be done without invariant
      // generation definitely and only with interpolation / static refinement
      // TODO of course this can happen and it should not be swallowed!
      return Collections.emptySet();
    }

    PathIterator pathIt = allStatesTrace.fullPathIterator();
    while (pathIt.hasNext()) {
      if (pathIt.isPositionWithState()) {
        loopFinder.visit(pathIt.getAbstractState(), pathIt.getOutgoingEdge(), null);
      } else {
        loopFinder.visit(pathIt.getPreviousAbstractState(), pathIt.getOutgoingEdge(), null);
      }
      pathIt.advance();
    }

    return loopFinder.getRelevantLoops().keySet();
  }

  /**
   * This method determines whether or not to perform refinement selection.
   *
   * @return true, if refinement selection has to be performed, else false
   */
  private boolean isRefinementSelectionEnabled() {
    return !prefixPreference.equals(PrefixSelector.NO_SELECTION);
  }

<<<<<<< HEAD
  static List<ARGState> filterAbstractionStates(ARGPath pPath) {
    List<ARGState> result =
        from(pPath.asStatesList())
            .skip(1)
            .filter(PredicateAbstractState.CONTAINS_ABSTRACTION_STATE)
            .toList();
=======
  public static List<ARGState> transformPath(ARGPath pPath) {
    List<ARGState> result = from(pPath.asStatesList())
      .skip(1)
      .filter(Predicates.compose(PredicateAbstractState.FILTER_ABSTRACTION_STATES,
                                 toState(PredicateAbstractState.class)))
      .toList();
>>>>>>> aaaa126a

    assert from(result).allMatch(new Predicate<ARGState>() {
      @Override
      public boolean apply(ARGState pInput) {
        boolean correct = pInput.getParents().size() <= 1;
        assert correct : "PredicateCPARefiner expects abstraction states to have only one parent, but this state has more:" + pInput;
        return correct;
      }
    });

    assert pPath.getLastState() == result.get(result.size()-1);
    return result;
  }

  /**
   * Get the block formulas from a path.
   * @param path A list of all abstraction elements
   * @param initialState The initial element of the analysis (= the root element of the ARG)
   * @return A list of block formulas for this path.
   */
  private List<BooleanFormula> getFormulasForPath(List<ARGState> path, ARGState initialState)
      throws CPATransferException, InterruptedException {
    getFormulasForPathTime.start();
    try {
      return blockFormulaStrategy.getFormulasForPath(initialState, path);
    } finally {
      getFormulasForPathTime.stop();
    }
  }

  private List<BooleanFormula> performRefinementSelection(final ARGPath pAllStatesTrace,
      final List<ARGState> pAbstractionStatesTrace)
      throws InterruptedException, CPAException {

    final List<InfeasiblePrefix> infeasiblePrefixes;
    prefixExtractionTime.start();
    try {
      infeasiblePrefixes = prefixProvider.extractInfeasiblePrefixes(pAllStatesTrace);
    } finally {
      prefixExtractionTime.stop();
    }

    totalPrefixes.setNextValue(infeasiblePrefixes.size());

    if (infeasiblePrefixes.isEmpty()) {
      return getFormulasForPath(pAbstractionStatesTrace, pAllStatesTrace.getFirstState());
    }

    else {
<<<<<<< HEAD
      prefixSelectionTime.start();
      InfeasiblePrefix selectedPrefix =
          prefixSelector.selectSlicedPrefix(prefixPreference, infeasiblePrefixes);
      prefixSelectionTime.stop();
=======
      PrefixSelector selector = new PrefixSelector(cfa.getVarClassification(), cfa.getLoopStructure());

      final InfeasiblePrefix selectedPrefix;
      prefixSelectionTime.start();
      try {
        selectedPrefix = selector.selectSlicedPrefix(prefixPreference, infeasiblePrefixes);
      } finally {
        prefixSelectionTime.stop();
      }
>>>>>>> aaaa126a

      List<BooleanFormula> formulas = selectedPrefix.getPathFormulae();
      while (formulas.size() < pAbstractionStatesTrace.size()) {
        formulas.add(fmgr.getBooleanFormulaManager().makeBoolean(true));
      }

      return formulas;
    }
  }

<<<<<<< HEAD
=======
  private Pair<ARGPath, CounterexampleTraceInfo> findPreciseErrorPath(ARGPath pPath, CounterexampleTraceInfo counterexample) throws InterruptedException {
    errorPathProcessing.start();
    try {
      Multimap<Integer, Integer> directions = counterexample.getBranchingDirections();
      if (directions.isEmpty()) {
        logger.log(Level.WARNING, "No information about ARG branches available!");
        return null;
      }

      // find correct path
      ARGPath targetPath;
      try {
        ARGState root = pPath.getFirstState();
        ARGState target = pPath.getLastState();
        Set<ARGState> pathElements = ARGUtils.getAllStatesOnPathsTo(target);

        targetPath = ARGUtils.getPathFromBranchingInformation(root, target,
            pathElements, directions);

      } catch (IllegalArgumentException e) {
        logger.logUserException(Level.WARNING, e, null);
        return null;
      }

      // try to create a better satisfying assignment by replaying this single path
      CounterexampleTraceInfo info2;
      try {
        info2 = pathChecker.checkPath(targetPath);

      } catch (SolverException | CPATransferException e) {
        // path is now suddenly a problem
        logger.logUserException(Level.WARNING, e, "Could not replay error path");
        return null;
      }

      if (info2.isSpurious()) {
        logger.log(Level.WARNING, "Inconsistent replayed error path!");
        return Pair.of(targetPath, null);
      } else {
        return Pair.of(targetPath, info2);
      }

    } finally {
      errorPathProcessing.stop();
    }
  }

  private CounterexampleTraceInfo addVariableAssignmentToCounterexample(
      final CounterexampleTraceInfo counterexample, final ARGPath targetPath) throws CPATransferException, InterruptedException {

    List<SSAMap> ssamaps = pathChecker.calculatePreciseSSAMaps(targetPath);

    RichModel model = counterexample.getModel();

    Pair<CFAPathWithAssumptions, Multimap<CFAEdge, AssignableTerm>> pathAndTerms =
        pathChecker.extractVariableAssignment(targetPath, ssamaps, model);

    CFAPathWithAssumptions pathWithAssignments = pathAndTerms.getFirst();

    model = model.withAssignmentInformation(pathWithAssignments);
    return CounterexampleTraceInfo.feasible(counterexample.getCounterExampleFormulas(), model, counterexample.getBranchingDirections());
  }

>>>>>>> aaaa126a
  @Override
  public void collectStatistics(Collection<Statistics> pStatsCollection) {
    pStatsCollection.add(new Stats());
  }

  private class Stats implements Statistics {

    private final Statistics statistics = strategy.getStatistics();

    @Override
    public void printStatistics(PrintStream out, Result result, ReachedSet reached) {
      StatisticsWriter w0 = writingStatisticsTo(out);

      int numberOfRefinements = totalRefinement.getUpdateCount();
      w0.put("Number of predicate refinements", totalRefinement.getUpdateCount());
      if (numberOfRefinements > 0) {
        w0.put(totalPathLength)
          .put(totalPrefixes)
          .spacer()
          .put(totalRefinement);

        StatisticsWriter w1 = w0.beginLevel();
        interpolationManager.printStatistics(w1);

        w1.put(getFormulasForPathTime);
        if (isRefinementSelectionEnabled()) {
          w1.put(prefixExtractionTime);
          w1.put(prefixSelectionTime);
        }
        w1.put(errorPathProcessing);

        statistics.printStatistics(out, result, reached);
      }
    }

    @Override
    public String getName() {
      return strategy.getStatistics().getName();
    }
  }
}<|MERGE_RESOLUTION|>--- conflicted
+++ resolved
@@ -25,13 +25,9 @@
 
 import static com.google.common.collect.FluentIterable.from;
 import static org.sosy_lab.cpachecker.cpa.arg.ARGUtils.getAllStatesOnPathsTo;
+import static org.sosy_lab.cpachecker.util.AbstractStates.toState;
 import static org.sosy_lab.cpachecker.util.statistics.StatisticsWriter.writingStatisticsTo;
 
-<<<<<<< HEAD
-import com.google.common.base.Optional;
-import com.google.common.base.Predicate;
-import com.google.common.collect.Lists;
-=======
 import com.google.common.base.Function;
 import com.google.common.base.Predicate;
 import com.google.common.base.Predicates;
@@ -39,57 +35,64 @@
 import com.google.common.collect.Lists;
 import com.google.common.collect.Multimap;
 import com.google.common.collect.UnmodifiableIterator;
->>>>>>> aaaa126a
-
+
+import org.sosy_lab.common.ShutdownNotifier;
 import org.sosy_lab.common.configuration.Configuration;
+import org.sosy_lab.common.configuration.FileOption;
 import org.sosy_lab.common.configuration.InvalidConfigurationException;
 import org.sosy_lab.common.configuration.Option;
 import org.sosy_lab.common.configuration.Options;
+import org.sosy_lab.common.io.PathTemplate;
 import org.sosy_lab.common.log.LogManager;
+import org.sosy_lab.cpachecker.cfa.CFA;
+import org.sosy_lab.cpachecker.cfa.model.CFAEdge;
 import org.sosy_lab.cpachecker.cfa.model.CFANode;
 import org.sosy_lab.cpachecker.core.CPAcheckerResult.Result;
-import org.sosy_lab.cpachecker.core.counterexample.CounterexampleInfo;
+import org.sosy_lab.cpachecker.core.CounterexampleInfo;
+import org.sosy_lab.cpachecker.core.counterexample.CFAPathWithAssumptions;
+import org.sosy_lab.cpachecker.core.counterexample.RichModel;
 import org.sosy_lab.cpachecker.core.interfaces.AbstractState;
+import org.sosy_lab.cpachecker.core.interfaces.ConfigurableProgramAnalysis;
 import org.sosy_lab.cpachecker.core.interfaces.Statistics;
 import org.sosy_lab.cpachecker.core.interfaces.StatisticsProvider;
 import org.sosy_lab.cpachecker.core.reachedset.ReachedSet;
-import org.sosy_lab.cpachecker.cpa.arg.ARGBasedRefiner;
 import org.sosy_lab.cpachecker.cpa.arg.ARGPath;
-import org.sosy_lab.cpachecker.cpa.arg.ARGPath.PathIterator;
 import org.sosy_lab.cpachecker.cpa.arg.ARGReachedSet;
 import org.sosy_lab.cpachecker.cpa.arg.ARGState;
+import org.sosy_lab.cpachecker.cpa.arg.ARGUtils;
+import org.sosy_lab.cpachecker.cpa.arg.AbstractARGBasedRefiner;
+import org.sosy_lab.cpachecker.cpa.location.LocationState;
 import org.sosy_lab.cpachecker.exceptions.CPAException;
 import org.sosy_lab.cpachecker.exceptions.CPATransferException;
 import org.sosy_lab.cpachecker.util.AbstractStates;
-import org.sosy_lab.cpachecker.util.LoopStructure;
-import org.sosy_lab.cpachecker.util.LoopStructure.Loop;
-import org.sosy_lab.cpachecker.util.cwriter.LoopCollectingEdgeVisitor;
+import org.sosy_lab.cpachecker.util.CPAs;
+import org.sosy_lab.cpachecker.util.Pair;
+import org.sosy_lab.cpachecker.util.predicates.BlockOperator;
 import org.sosy_lab.cpachecker.util.predicates.PathChecker;
 import org.sosy_lab.cpachecker.util.predicates.interpolation.CounterexampleTraceInfo;
 import org.sosy_lab.cpachecker.util.predicates.interpolation.InterpolationManager;
 import org.sosy_lab.cpachecker.util.predicates.pathformula.PathFormulaManager;
+import org.sosy_lab.cpachecker.util.predicates.pathformula.SSAMap;
+import org.sosy_lab.cpachecker.util.predicates.smt.BooleanFormulaManagerView;
 import org.sosy_lab.cpachecker.util.predicates.smt.FormulaManagerView;
 import org.sosy_lab.cpachecker.util.predicates.smt.Solver;
 import org.sosy_lab.cpachecker.util.refinement.InfeasiblePrefix;
 import org.sosy_lab.cpachecker.util.refinement.PrefixProvider;
 import org.sosy_lab.cpachecker.util.refinement.PrefixSelector;
 import org.sosy_lab.cpachecker.util.refinement.PrefixSelector.PrefixPreference;
+import org.sosy_lab.cpachecker.util.statistics.AbstractStatistics;
 import org.sosy_lab.cpachecker.util.statistics.StatInt;
 import org.sosy_lab.cpachecker.util.statistics.StatKind;
 import org.sosy_lab.cpachecker.util.statistics.StatTimer;
 import org.sosy_lab.cpachecker.util.statistics.StatisticsWriter;
+import org.sosy_lab.solver.AssignableTerm;
+import org.sosy_lab.solver.SolverException;
 import org.sosy_lab.solver.api.BooleanFormula;
 
 import java.io.PrintStream;
 import java.util.Collection;
 import java.util.Collections;
-<<<<<<< HEAD
-import java.util.HashMap;
 import java.util.List;
-import java.util.Map;
-=======
-import java.util.List;
->>>>>>> aaaa126a
 import java.util.Set;
 import java.util.logging.Level;
 
@@ -103,48 +106,40 @@
  *
  * It does, however, produce a nice error path in case of a feasible counterexample.
  */
-@Options(prefix = "cpa.predicate.refinement")
-public class PredicateCPARefiner implements ARGBasedRefiner, StatisticsProvider {
+@Options(prefix="cpa.predicate.refinement")
+public class PredicateCPARefiner extends AbstractARGBasedRefiner implements StatisticsProvider {
+
+  @Option(secure=true, description="slice block formulas, experimental feature!")
+  private boolean sliceBlockFormulas = false;
+
+  @Option(secure=true, description="Conjunct the formulas that were computed as preconditions to get (infeasible) interpolation problems!")
+  private boolean conjunctPreconditionFormulas = false;
+
+  @Option(secure=true,
+      description="where to dump the counterexample formula in case the error location is reached")
+  @FileOption(FileOption.Type.OUTPUT_FILE)
+  private PathTemplate dumpCounterexampleFile = PathTemplate.ofFormatString("ErrorPath.%d.smt2");
 
   @Option(secure=true, description="which sliced prefix should be used for interpolation")
   private List<PrefixPreference> prefixPreference = PrefixSelector.NO_SELECTION;
 
-  @Option(
-    secure = true,
-    description =
-        "For differing errorpaths, the loop for which"
-            + " invariants should be generated may still be the same, with this option"
-            + " you can set the maximal amount of invariant generation runs per loop."
-            + " 0 means no upper limit given."
-  )
-  private int maxInvariantGenerationsPerLoop = 2;
-
-  @Option(
-    secure = true,
-    description =
-        "use only atoms from generated invariants" + "as predicates, and not the whole invariant"
-  )
-  private boolean atomicInvariants = false;
-
   @Option(secure=true, description="use only the atoms from the interpolants"
                                  + "as predicates, and not the whole interpolant")
-  private boolean atomicInterpolants = true;
-
-  @Option(
-      secure = true,
-      description = "If the invariant generator can prove that a program is safe"
-          + " regarding the given specification we can directly stop the analysis."
-          + " This is done by clearing the waitlist and removing the last found"
-          + " (infeasible) error state from the reached set.")
-  private boolean shortcutForSafeProgram = false;
+  protected boolean atomicInterpolants = true;
+
+  @Option(secure=true, description="Call buildCounterexampleTrace() n times to produce"
+      + " different interpolants with the solver")
+  private int checkCounterexampleNTimes = 1;
 
   // statistics
-  private final StatInt totalPathLength = new StatInt(StatKind.AVG, "Avg. length of target path (in blocks)"); // measured in blocks
-  private final StatTimer totalRefinement = new StatTimer("Time for refinement");
-  private final StatTimer prefixExtractionTime = new StatTimer("Extracting infeasible sliced prefixes");
+  protected final StatInt totalPathLength = new StatInt(StatKind.AVG, "Avg. length of target path (in blocks)"); // measured in blocks
+  protected final StatTimer totalRefinement = new StatTimer("Time for refinement");
+  protected final StatTimer prefixExtractionTime = new StatTimer("Extracting infeasible sliced prefixes");
 
   private final StatTimer errorPathProcessing = new StatTimer("Error path post-processing");
   private final StatTimer getFormulasForPathTime = new StatTimer("Path-formulas extraction");
+  private final StatTimer buildCounterexampeTraceTime = new StatTimer("Building the counterexample trace");
+  private final StatTimer preciseCouterexampleTime = new StatTimer("Extracting precise counterexample");
 
   private final StatInt totalPrefixes = new StatInt(StatKind.SUM, "Number of infeasible sliced prefixes");
   private final StatTimer prefixSelectionTime = new StatTimer("Selecting infeasible sliced prefixes");
@@ -153,56 +148,45 @@
   private List<CFANode> lastErrorPath = null;
 
   private final PathChecker pathChecker;
-
-  private final InvariantsManager invariantsManager;
-  private final Optional<LoopStructure> loopStructure;
-  private final Map<Loop, Integer> loopOccurrences = new HashMap<>();
-  private boolean wereInvariantsUsedInLastRefinement = false;
-  private boolean wereInvariantsusedInCurrentRefinement = false;
-
-  // TODO Configuration should not be used at runtime, only during constructor
-  private final Configuration config;
-
-  private final PrefixProvider prefixProvider;
-  private final PrefixSelector prefixSelector;
-  private final LogManager logger;
-  private final BlockFormulaStrategy blockFormulaStrategy;
   private final Solver solver;
-  private final FormulaManagerView fmgr;
-  private final PathFormulaManager pfmgr;
-  private final InterpolationManager interpolationManager;
-  private final RefinementStrategy strategy;
-
-  public PredicateCPARefiner(
-      final Configuration pConfig,
-      final LogManager pLogger,
-      final Optional<LoopStructure> pLoopStructure,
-      final BlockFormulaStrategy pBlockFormulaStrategy,
-      final Solver pSolver,
-      final PathFormulaManager pPfgmr,
+  private final PredicateAssumeStore assumesStore;
+
+  protected final PrefixProvider prefixProvider;
+  protected final LogManager logger;
+  protected final PathFormulaManager pfmgr;
+  protected final FormulaManagerView fmgr;
+  protected final InterpolationManager formulaManager;
+  protected final RefinementStrategy strategy;
+  protected final CFA cfa;
+  protected final ShutdownNotifier shutdownNotifier;
+
+  public PredicateCPARefiner(final Configuration pConfig, final LogManager pLogger,
+      final ConfigurableProgramAnalysis pCpa,
       final InterpolationManager pInterpolationManager,
       final PathChecker pPathChecker,
       final PrefixProvider pPrefixProvider,
-      final PrefixSelector pPrefixSelector,
-      final InvariantsManager pInvariantsManager,
-      final RefinementStrategy pStrategy)
-      throws InvalidConfigurationException {
+      final PathFormulaManager pPathFormulaManager,
+      final RefinementStrategy pStrategy,
+      final Solver pSolver,
+      final PredicateAssumeStore pAssumesStore,
+      final CFA pCfa)
+          throws InvalidConfigurationException {
+
+    super(pCpa);
+
     pConfig.inject(this, PredicateCPARefiner.class);
 
-    config = pConfig;
+    assumesStore = pAssumesStore;
+    solver = pSolver;
     logger = pLogger;
-    loopStructure = pLoopStructure;
-    blockFormulaStrategy = pBlockFormulaStrategy;
-    solver = pSolver;
+    formulaManager = pInterpolationManager;
+    pathChecker = pPathChecker;
+    pfmgr = pPathFormulaManager;
     fmgr = solver.getFormulaManager();
-    pfmgr = pPfgmr;
-
-    interpolationManager = pInterpolationManager;
-    pathChecker = pPathChecker;
     strategy = pStrategy;
+    cfa = pCfa;
+    shutdownNotifier = CPAs.retrieveCPA(pCpa, PredicateCPA.class).getShutdownNotifier();
     prefixProvider = pPrefixProvider;
-    prefixSelector = pPrefixSelector;
-    invariantsManager = pInvariantsManager;
 
     logger.log(Level.INFO, "Using refinement for predicate analysis with " + strategy.getClass().getSimpleName() + " strategy.");
   }
@@ -211,7 +195,7 @@
    * Extracts the elements on the given path. If no branching/merging occured
    * the returned Set is empty.
    */
-  private Set<ARGState> extractElementsOnPath(final ARGPath path) {
+  protected Set<ARGState> extractElementsOnPath(final ARGPath path) {
     Set<ARGState> elementsOnPath = getAllStatesOnPathsTo(path.getLastState());
 
     assert elementsOnPath.containsAll(path.getStateSet());
@@ -223,16 +207,17 @@
   /**
    * Create list of formulas on path.
    */
-<<<<<<< HEAD
-  private List<BooleanFormula> createFormulasOnPath(final ARGPath allStatesTrace,
-=======
   public List<BooleanFormula> createFormulasOnPath(final ARGPath allStatesTrace,
->>>>>>> aaaa126a
                                                       final List<ARGState> abstractionStatesTrace)
                                                       throws CPAException, InterruptedException {
-    List<BooleanFormula> formulas = (isRefinementSelectionEnabled())
+    List<BooleanFormula> formulas;
+    try {
+      formulas = (isRefinementSelectionEnabled())
         ? performRefinementSelection(allStatesTrace, abstractionStatesTrace)
         : getFormulasForPath(abstractionStatesTrace, allStatesTrace.getFirstState());
+    } catch (SolverException e) {
+      throw new CPAException("Solver Exception", e);
+    }
 
     // a user would expect "abstractionStatesTrace.size() == formulas.size()+1",
     // however we do not have the very first state in the trace,
@@ -245,36 +230,13 @@
   }
 
   @Override
-  public CounterexampleInfo performRefinementForPath(final ARGReachedSet pReached, final ARGPath allStatesTrace) throws CPAException, InterruptedException {
+  public CounterexampleInfo performRefinement(final ARGReachedSet pReached, final ARGPath allStatesTrace) throws CPAException, InterruptedException {
     totalRefinement.start();
-<<<<<<< HEAD
-
-    // shortcut, if we know that the invariant generator can prove that the
-    // program is safe we do not need to continue the analysis as we cannot
-    // directly stop the analysis from here, we need to remove the infeasible
-    // error state from the reached set, and clear the waitlist
-    if (shortcutForSafeProgram && invariantsManager.isProgramSafe()) {
-      invariantsManager.cancelAsyncInvariantGeneration();
-      pReached.removeSubtree(allStatesTrace.getLastState());
-      pReached.clearWaitlist();
-      totalRefinement.stop();
-      return CounterexampleInfo.spurious();
-    }
-
-    try {
-      final List<CFANode> errorPath =
-          Lists.transform(allStatesTrace.asStatesList(), AbstractStates.EXTRACT_LOCATION);
-      final boolean repeatedCounterexample = errorPath.equals(lastErrorPath);
-      lastErrorPath = errorPath;
-
-      Set<ARGState> elementsOnPath = extractElementsOnPath(allStatesTrace);
-=======
     try {
       logger.log(Level.FINEST, "Starting interpolation-based refinement");
 
       Set<ARGState> elementsOnPath = extractElementsOnPath(allStatesTrace);
 
->>>>>>> aaaa126a
       // No branches/merges in path, it is precise.
       // We don't need to care about creating extra predicates for branching etc.
       boolean branchingOccurred = true;
@@ -282,113 +244,6 @@
         elementsOnPath = Collections.emptySet();
         branchingOccurred = false;
       }
-<<<<<<< HEAD
-
-      // create path with all abstraction location elements (excluding the initial element)
-      // the last element is the element corresponding to the error location
-      final List<ARGState> abstractionStatesTrace = filterAbstractionStates(allStatesTrace);
-      totalPathLength.setNextValue(abstractionStatesTrace.size());
-
-      logger.log(Level.ALL, "Abstraction trace is", abstractionStatesTrace);
-
-      final List<BooleanFormula> formulas =
-          createFormulasOnPath(allStatesTrace, abstractionStatesTrace);
-
-      CounterexampleTraceInfo counterexample;
-
-      // Compute invariants if desired, and if the counterexample is not a repeated one
-      // (otherwise invariants for the same location didn't help before, so they won't help now).
-      if (!repeatedCounterexample && invariantsManager.shouldInvariantsBeComputed()) {
-        counterexample =
-            performInvariantsRefinement(
-                allStatesTrace,
-                elementsOnPath,
-                abstractionStatesTrace,
-                formulas);
-
-      } else {
-        logger.log(Level.FINEST, "Starting interpolation-based refinement.");
-        counterexample =
-            performInterpolatingRefinement(abstractionStatesTrace, elementsOnPath, formulas);
-      }
-
-      // if error is spurious refine
-      if (counterexample.isSpurious()) {
-        logger.log(Level.FINEST, "Error trace is spurious, refining the abstraction");
-
-        strategy.performRefinement(
-            pReached,
-            abstractionStatesTrace,
-            counterexample.getInterpolants(),
-            repeatedCounterexample && wereInvariantsUsedInLastRefinement);
-
-        // set some invariants flags, they are necessary to make sure we
-        // call performRefinement in a way that it doesn't think it is a repeated
-        // counterexample due to weak invariants
-        wereInvariantsUsedInLastRefinement = wereInvariantsusedInCurrentRefinement;
-        wereInvariantsusedInCurrentRefinement = false;
-
-        return CounterexampleInfo.spurious();
-
-      } else {
-        // we have a real error
-        logger.log(Level.FINEST, "Error trace is not spurious");
-        errorPathProcessing.start();
-        try {
-          return pathChecker.handleFeasibleCounterexample(allStatesTrace, counterexample, branchingOccurred);
-        } finally {
-          errorPathProcessing.stop();
-          invariantsManager.cancelAsyncInvariantGeneration();
-        }
-      }
-
-    } finally {
-      totalRefinement.stop();
-    }
-  }
-
-  private CounterexampleTraceInfo performInterpolatingRefinement(
-      final List<ARGState> abstractionStatesTrace,
-      final Set<ARGState> elementsOnPath,
-      final List<BooleanFormula> formulas)
-      throws CPAException, InterruptedException {
-
-    if (strategy instanceof PredicateAbstractionRefinementStrategy) {
-      ((PredicateAbstractionRefinementStrategy) strategy)
-          .setUseAtomicPredicates(atomicInterpolants);
-    }
-
-    return interpolationManager.buildCounterexampleTrace(
-        formulas,
-        Lists.<AbstractState>newArrayList(abstractionStatesTrace),
-        elementsOnPath,
-        true);
-  }
-
-  private CounterexampleTraceInfo performInvariantsRefinement(
-      final ARGPath allStatesTrace,
-      final Set<ARGState> elementsOnPath,
-      final List<ARGState> abstractionStatesTrace,
-      final List<BooleanFormula> formulas)
-      throws CPAException, InterruptedException {
-
-    Set<Loop> loopsInPath;
-
-    // check if invariants can be used at all
-    if ((loopsInPath = canInvariantsBeUsed(allStatesTrace)).isEmpty()) {
-      logger.log(
-          Level.FINEST,
-          "Starting interpolation-based refinement because invariants cannot be generated.");
-      return performInterpolatingRefinement(abstractionStatesTrace, elementsOnPath, formulas);
-    }
-
-    CounterexampleTraceInfo counterexample =
-        interpolationManager.buildCounterexampleTrace(
-            formulas,
-            Lists.<AbstractState>newArrayList(abstractionStatesTrace),
-            elementsOnPath,
-            !invariantsManager.shouldInvariantsBeUsedForRefinement());
-=======
 
       // create path with all abstraction location elements (excluding the initial element)
       // the last element is the element corresponding to the error location
@@ -405,47 +260,11 @@
 
       CounterexampleTraceInfo counterexample = buildCounterexampleTrace(elementsOnPath,
           abstractionStatesTrace, formulas, strategy.needsInterpolants());
->>>>>>> aaaa126a
 
       // if error is spurious refine
       if (counterexample.isSpurious()) {
         logger.log(Level.FINEST, "Error trace is spurious, refining the abstraction");
 
-<<<<<<< HEAD
-      invariantsManager.findInvariants(
-          allStatesTrace, abstractionStatesTrace, loopsInPath, pfmgr, solver);
-
-      // add invariant precision increment if necessary
-      if (invariantsManager.shouldInvariantsBeUsedForRefinement()) {
-        List<BooleanFormula> precisionIncrement = invariantsManager.getInvariantsForRefinement();
-
-        if (precisionIncrement.isEmpty()) {
-          // fall-back to interpolation
-          logger.log(
-              Level.FINEST,
-              "Starting interpolation-based refinement because invariant generation was not successful.");
-          return performInterpolatingRefinement(abstractionStatesTrace, elementsOnPath, formulas);
-
-        } else {
-          if (strategy instanceof PredicateAbstractionRefinementStrategy) {
-            ((PredicateAbstractionRefinementStrategy) strategy)
-                .setUseAtomicPredicates(atomicInvariants);
-          }
-          wereInvariantsusedInCurrentRefinement = true;
-          return CounterexampleTraceInfo.infeasible(precisionIncrement);
-        }
-
-      } else {
-        if (strategy instanceof PredicateAbstractionRefinementStrategy) {
-          ((PredicateAbstractionRefinementStrategy) strategy)
-              .setUseAtomicPredicates(atomicInterpolants);
-        }
-        return counterexample;
-      }
-
-    } else {
-      return counterexample;
-=======
         if (strategy instanceof PredicateAbstractionRefinementStrategy) {
           ((PredicateAbstractionRefinementStrategy)strategy).setUseAtomicPredicates(atomicInterpolants);
         }
@@ -463,46 +282,31 @@
       }
     } finally {
       totalRefinement.stop();
->>>>>>> aaaa126a
     }
   }
 
   /**
-   * Checks if necessary conditions for invariant generation are met. These are
-   * - the loops for which invariants should be generated was not in the counter
-   *     example path too often (depending on configuration). Most likely computing
-   *     invariants over and over for the same loop doesn't make much sense, this
-   *     is almost the same as for repeated counterexamples.
-   *
-   * @return An empty set signalizes that invariants cannot be used. Otherwise the
-   *         loops occuring in the current path are given
+   * This method just calls buildCounterexampleTrace, however it reflects the
+   * amount of calls to buildCounterexampleTrace that should be done according
+   * to the configuration option.
    */
-  private Set<Loop> canInvariantsBeUsed(final ARGPath allStatesTrace) {
-    // get the relevant loops in the ARGPath and the number of occurrences of
-    // the most often found one
-    Set<Loop> loopsInPath = getRelevantLoops(allStatesTrace);
-    int maxFoundLoop = getMaxCountOfOccuredLoop(loopsInPath);
-
-    // no loops found, use normal interpolation refinement
-    if (maxFoundLoop > maxInvariantGenerationsPerLoop || loopsInPath.isEmpty()) {
-      return Collections.emptySet();
-    }
-    return loopsInPath;
+  protected CounterexampleTraceInfo buildCounterexampleTrace(Set<ARGState> elementsOnPath,
+      final List<ARGState> abstractionStatesTrace, final List<BooleanFormula> formulas,
+      boolean needsInterpolants) throws CPAException, InterruptedException {
+
+    CounterexampleTraceInfo cex = null;
+    for (int i = 0; i < checkCounterexampleNTimes; i++) {
+      cex = formulaManager.buildCounterexampleTrace(formulas,
+          Lists.<AbstractState>newArrayList(abstractionStatesTrace),
+          elementsOnPath, needsInterpolants);
+    }
+
+    return cex;
   }
 
   /**
-   * Returns the maximal number of occurences of one of the loops given in the
-   * parameter. This method takes loops found in earlier refinements into account.
+   * Creates a new CounterexampleInfo object out of the given parameters.
    */
-<<<<<<< HEAD
-  private int getMaxCountOfOccuredLoop(Set<Loop> loopsInPath) {
-    int maxFoundLoop = 0;
-    for (Loop loop : loopsInPath) {
-      if (loopOccurrences.containsKey(loop)) {
-        int tmpFoundLoop = loopOccurrences.get(loop) + 1;
-        if (tmpFoundLoop > maxFoundLoop) {
-          maxFoundLoop = tmpFoundLoop;
-=======
   protected CounterexampleInfo handleRealError(final ARGPath allStatesTrace, boolean branchingOccurred,
       CounterexampleTraceInfo counterexample) throws InterruptedException, CPATransferException {
     final ARGPath targetPath;
@@ -527,57 +331,24 @@
           targetPath = allStatesTrace;
           preciseCounterexample = counterexample;
           isPreciseErrorPath = false;
->>>>>>> aaaa126a
         }
-        loopOccurrences.put(loop, tmpFoundLoop);
       } else {
-<<<<<<< HEAD
-        loopOccurrences.put(loop, 1);
-        if (maxFoundLoop == 0) {
-          maxFoundLoop = 1;
-        }
-      }
-    }
-    return maxFoundLoop;
-  }
-=======
         targetPath = allStatesTrace;
         preciseCounterexample = addVariableAssignmentToCounterexample(counterexample, targetPath);
       }
     } finally {
       preciseCouterexampleTime.stop();
     }
->>>>>>> aaaa126a
-
-  /**
-   * This method returns the set of loops which are relevant for the given
-   * ARGPath.
-   */
-  private Set<Loop> getRelevantLoops(final ARGPath allStatesTrace) {
-    LoopCollectingEdgeVisitor loopFinder = null;
-
-    try {
-      // TODO what if loop structure does not exist?
-      loopFinder = new LoopCollectingEdgeVisitor(loopStructure.get(), config);
-    } catch (InvalidConfigurationException e1) {
-      // this will never happen, but for the case it does, we just return
-      // the empty set, therefore the refinement will be done without invariant
-      // generation definitely and only with interpolation / static refinement
-      // TODO of course this can happen and it should not be swallowed!
-      return Collections.emptySet();
-    }
-
-    PathIterator pathIt = allStatesTrace.fullPathIterator();
-    while (pathIt.hasNext()) {
-      if (pathIt.isPositionWithState()) {
-        loopFinder.visit(pathIt.getAbstractState(), pathIt.getOutgoingEdge(), null);
-      } else {
-        loopFinder.visit(pathIt.getPreviousAbstractState(), pathIt.getOutgoingEdge(), null);
-      }
-      pathIt.advance();
-    }
-
-    return loopFinder.getRelevantLoops().keySet();
+
+    CounterexampleInfo cex;
+    if (isPreciseErrorPath) {
+      cex = CounterexampleInfo.feasiblePrecise(targetPath, preciseCounterexample.getModel());
+    } else {
+      cex = CounterexampleInfo.feasible(targetPath, preciseCounterexample.getModel());
+    }
+    cex.addFurtherInformation(formulaManager.dumpCounterexample(preciseCounterexample),
+        dumpCounterexampleFile);
+    return cex;
   }
 
   /**
@@ -589,21 +360,12 @@
     return !prefixPreference.equals(PrefixSelector.NO_SELECTION);
   }
 
-<<<<<<< HEAD
-  static List<ARGState> filterAbstractionStates(ARGPath pPath) {
-    List<ARGState> result =
-        from(pPath.asStatesList())
-            .skip(1)
-            .filter(PredicateAbstractState.CONTAINS_ABSTRACTION_STATE)
-            .toList();
-=======
   public static List<ARGState> transformPath(ARGPath pPath) {
     List<ARGState> result = from(pPath.asStatesList())
       .skip(1)
       .filter(Predicates.compose(PredicateAbstractState.FILTER_ABSTRACTION_STATES,
                                  toState(PredicateAbstractState.class)))
       .toList();
->>>>>>> aaaa126a
 
     assert from(result).allMatch(new Predicate<ARGState>() {
       @Override
@@ -618,17 +380,73 @@
     return result;
   }
 
+  static final Function<PredicateAbstractState, BooleanFormula> GET_BLOCK_FORMULA
+                = new Function<PredicateAbstractState, BooleanFormula>() {
+                    @Override
+                    public BooleanFormula apply(PredicateAbstractState e) {
+                      assert e.isAbstractionState();
+                      return e.getAbstractionFormula().getBlockFormula().getFormula();
+                    }
+                  };
+
   /**
    * Get the block formulas from a path.
    * @param path A list of all abstraction elements
    * @param initialState The initial element of the analysis (= the root element of the ARG)
    * @return A list of block formulas for this path.
    */
-  private List<BooleanFormula> getFormulasForPath(List<ARGState> path, ARGState initialState)
-      throws CPATransferException, InterruptedException {
+  protected List<BooleanFormula> getFormulasForPath(List<ARGState> path, ARGState initialState)
+      throws CPATransferException, InterruptedException, SolverException {
     getFormulasForPathTime.start();
     try {
-      return blockFormulaStrategy.getFormulasForPath(initialState, path);
+      if (conjunctPreconditionFormulas) {
+        ImmutableList<ARGState> predicateStates = from(path).toList();
+
+        List<BooleanFormula> result = Lists.newArrayList();
+        UnmodifiableIterator<ARGState> abstractionIt = predicateStates.iterator();
+
+        final BooleanFormulaManagerView bfmgr = fmgr.getBooleanFormulaManager();
+        BooleanFormula traceFormula = bfmgr.makeBoolean(true);
+
+        // each abstraction location has a corresponding block formula
+
+        while (abstractionIt.hasNext()) {
+          final ARGState argState = abstractionIt.next();
+
+          final LocationState locState = AbstractStates.extractStateByType(argState, LocationState.class);
+          final CFANode loc = locState.getLocationNode();
+
+          final PredicateAbstractState predState = AbstractStates.extractStateByType(argState, PredicateAbstractState.class);
+          assert predState.isAbstractionState();
+
+          final BooleanFormula blockFormula = predState.getAbstractionFormula().getBlockFormula().getFormula();
+          final SSAMap blockSsaMap = predState.getAbstractionFormula().getBlockFormula().getSsa();
+
+          traceFormula = bfmgr.and(traceFormula, blockFormula);
+
+          if (!BlockOperator.isFirstLocationInFunctionBody(loc) || solver.isUnsat(traceFormula)) { // Add the precondition only if the trace formula is SAT!!
+            result.add(blockFormula);
+
+          } else {
+            final BooleanFormula eliminationResult = fmgr.eliminateDeadVariables(traceFormula, blockSsaMap);
+            final BooleanFormula blockPrecondition = assumesStore.conjunctAssumeToLocation(loc, fmgr.makeNot(eliminationResult));
+
+            result.add(bfmgr.and(blockFormula, blockPrecondition));
+          }
+
+        }
+        return result;
+
+      } else if (sliceBlockFormulas) {
+        BlockFormulaSlicer bfs = new BlockFormulaSlicer(pfmgr);
+        return bfs.sliceFormulasForPath(path, initialState);
+
+      } else {
+        return from(path)
+            .transform(toState(PredicateAbstractState.class))
+            .transform(GET_BLOCK_FORMULA)
+            .toList();
+      }
     } finally {
       getFormulasForPathTime.stop();
     }
@@ -636,7 +454,7 @@
 
   private List<BooleanFormula> performRefinementSelection(final ARGPath pAllStatesTrace,
       final List<ARGState> pAbstractionStatesTrace)
-      throws InterruptedException, CPAException {
+      throws InterruptedException, CPAException, SolverException {
 
     final List<InfeasiblePrefix> infeasiblePrefixes;
     prefixExtractionTime.start();
@@ -653,12 +471,6 @@
     }
 
     else {
-<<<<<<< HEAD
-      prefixSelectionTime.start();
-      InfeasiblePrefix selectedPrefix =
-          prefixSelector.selectSlicedPrefix(prefixPreference, infeasiblePrefixes);
-      prefixSelectionTime.stop();
-=======
       PrefixSelector selector = new PrefixSelector(cfa.getVarClassification(), cfa.getLoopStructure());
 
       final InfeasiblePrefix selectedPrefix;
@@ -668,19 +480,16 @@
       } finally {
         prefixSelectionTime.stop();
       }
->>>>>>> aaaa126a
 
       List<BooleanFormula> formulas = selectedPrefix.getPathFormulae();
       while (formulas.size() < pAbstractionStatesTrace.size()) {
-        formulas.add(fmgr.getBooleanFormulaManager().makeBoolean(true));
+        formulas.add(solver.getFormulaManager().getBooleanFormulaManager().makeBoolean(true));
       }
 
       return formulas;
     }
   }
 
-<<<<<<< HEAD
-=======
   private Pair<ARGPath, CounterexampleTraceInfo> findPreciseErrorPath(ARGPath pPath, CounterexampleTraceInfo counterexample) throws InterruptedException {
     errorPathProcessing.start();
     try {
@@ -744,13 +553,12 @@
     return CounterexampleTraceInfo.feasible(counterexample.getCounterExampleFormulas(), model, counterexample.getBranchingDirections());
   }
 
->>>>>>> aaaa126a
   @Override
   public void collectStatistics(Collection<Statistics> pStatsCollection) {
     pStatsCollection.add(new Stats());
   }
 
-  private class Stats implements Statistics {
+  class Stats extends AbstractStatistics {
 
     private final Statistics statistics = strategy.getStatistics();
 
@@ -759,25 +567,23 @@
       StatisticsWriter w0 = writingStatisticsTo(out);
 
       int numberOfRefinements = totalRefinement.getUpdateCount();
-      w0.put("Number of predicate refinements", totalRefinement.getUpdateCount());
       if (numberOfRefinements > 0) {
         w0.put(totalPathLength)
           .put(totalPrefixes)
           .spacer()
           .put(totalRefinement);
 
-        StatisticsWriter w1 = w0.beginLevel();
-        interpolationManager.printStatistics(w1);
-
-        w1.put(getFormulasForPathTime);
-        if (isRefinementSelectionEnabled()) {
-          w1.put(prefixExtractionTime);
-          w1.put(prefixSelectionTime);
-        }
-        w1.put(errorPathProcessing);
-
-        statistics.printStatistics(out, result, reached);
-      }
+        formulaManager.printStatistics(out);
+
+        w0.beginLevel().put(errorPathProcessing);
+        w0.beginLevel().put(getFormulasForPathTime);
+        w0.beginLevel().put(buildCounterexampeTraceTime);
+        w0.beginLevel().put(preciseCouterexampleTime);
+        w0.beginLevel().put(prefixExtractionTime);
+        w0.beginLevel().put(prefixSelectionTime);
+      }
+
+      statistics.printStatistics(out, result, reached);
     }
 
     @Override
