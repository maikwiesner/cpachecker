/*
 *  CPAchecker is a tool for configurable software verification.
 *  This file is part of CPAchecker.
 *
 *  Copyright (C) 2007-2013  Dirk Beyer
 *  All rights reserved.
 *
 *  Licensed under the Apache License, Version 2.0 (the "License");
 *  you may not use this file except in compliance with the License.
 *  You may obtain a copy of the License at
 *
 *      http://www.apache.org/licenses/LICENSE-2.0
 *
 *  Unless required by applicable law or agreed to in writing, software
 *  distributed under the License is distributed on an "AS IS" BASIS,
 *  WITHOUT WARRANTIES OR CONDITIONS OF ANY KIND, either express or implied.
 *  See the License for the specific language governing permissions and
 *  limitations under the License.
 *
 *
 *  CPAchecker web page:
 *    http://cpachecker.sosy-lab.org
 */
package org.sosy_lab.cpachecker.cpa.abm;

import static com.google.common.base.Preconditions.checkNotNull;
import static org.sosy_lab.cpachecker.util.AbstractStates.*;
import static org.sosy_lab.cpachecker.util.CFAUtils.leavingEdges;

import java.util.ArrayDeque;
import java.util.ArrayList;
import java.util.Collection;
import java.util.Collections;
import java.util.Deque;
import java.util.HashMap;
import java.util.HashSet;
import java.util.LinkedHashSet;
import java.util.LinkedList;
import java.util.List;
import java.util.Map;
import java.util.Set;
import java.util.Stack;
import java.util.logging.Level;

import org.sosy_lab.common.LogManager;
import org.sosy_lab.common.Pair;
import org.sosy_lab.common.Timer;
import org.sosy_lab.common.configuration.Configuration;
import org.sosy_lab.common.configuration.InvalidConfigurationException;
import org.sosy_lab.common.configuration.Option;
import org.sosy_lab.common.configuration.Options;
import org.sosy_lab.cpachecker.cfa.blocks.Block;
import org.sosy_lab.cpachecker.cfa.blocks.BlockPartitioning;
import org.sosy_lab.cpachecker.cfa.model.CFAEdge;
import org.sosy_lab.cpachecker.cfa.model.CFANode;
import org.sosy_lab.cpachecker.cfa.model.FunctionEntryNode;
import org.sosy_lab.cpachecker.core.algorithm.CPAAlgorithm;
import org.sosy_lab.cpachecker.core.interfaces.AbstractState;
import org.sosy_lab.cpachecker.core.interfaces.Precision;
import org.sosy_lab.cpachecker.core.interfaces.Reducer;
import org.sosy_lab.cpachecker.core.interfaces.TransferRelation;
import org.sosy_lab.cpachecker.core.interfaces.pcc.ProofChecker;
import org.sosy_lab.cpachecker.core.reachedset.ReachedSet;
import org.sosy_lab.cpachecker.core.reachedset.ReachedSetFactory;
import org.sosy_lab.cpachecker.core.reachedset.UnmodifiableReachedSet;
import org.sosy_lab.cpachecker.cpa.arg.ARGPath;
import org.sosy_lab.cpachecker.cpa.arg.ARGReachedSet;
import org.sosy_lab.cpachecker.cpa.arg.ARGState;
<<<<<<< HEAD
import org.sosy_lab.cpachecker.cpa.arg.Path;
=======
import org.sosy_lab.cpachecker.cpa.predicate.PredicateAbstractState;
>>>>>>> 21982e81
import org.sosy_lab.cpachecker.exceptions.CPAException;
import org.sosy_lab.cpachecker.exceptions.CPATransferException;
import org.sosy_lab.cpachecker.util.AbstractStates;
import org.sosy_lab.cpachecker.util.Precisions;

import com.google.common.collect.Iterables;

@Options(prefix = "cpa.abm")
public class ABMTransferRelation implements TransferRelation {

  private class AbstractStateHash {

    private final Object wrappedHash;
    private final Block context;

    private final AbstractState predicateKey;
    private final Precision precisionKey;

    public AbstractStateHash(AbstractState pPredicateKey, Precision pPrecisionKey, Block pContext) {
      wrappedHash = wrappedReducer.getHashCodeForState(pPredicateKey, pPrecisionKey);
      context = checkNotNull(pContext);

      predicateKey = pPredicateKey;
      precisionKey = pPrecisionKey;
    }

    @Override
    public boolean equals(Object pObj) {
      if (!(pObj instanceof AbstractStateHash)) { return false; }
      AbstractStateHash other = (AbstractStateHash) pObj;
      equalsTimer.start();
      try {
        return context.equals(other.context)
            && wrappedHash.equals(other.wrappedHash);
      } finally {
        equalsTimer.stop();
      }
    }

    @Override
    public int hashCode() {
      hashingTimer.start();
      try {
        return wrappedHash.hashCode() * 17 + context.hashCode();
      } finally {
        hashingTimer.stop();
      }
    }

    @Override
    public String toString() {
      return "AbstractStateHash [hash=" + hashCode() + ", wrappedHash=" + wrappedHash + ", context="
          + context + ", predicateKey=" + predicateKey + ", precisionKey="
          + precisionKey + "]";
    }
  }

  // TODO new cache for proof checking, needs different key
  private class Cache {

    private final Map<AbstractStateHash, ReachedSet> preciseReachedCache = new HashMap<>();
    private final Map<AbstractStateHash, ReachedSet> unpreciseReachedCache =
        new HashMap<>();

    private final Map<AbstractStateHash, Collection<AbstractState>> returnCache = new HashMap<>();
    private final Map<AbstractStateHash, ARGState> blockARGCache = new HashMap<>();

    private ARGState lastAnalyzedBlock = null;

    private AbstractStateHash getHashCode(AbstractState predicateKey, Precision precisionKey, Block context) {
      return new AbstractStateHash(predicateKey, precisionKey, context);
    }

    private void put(AbstractState predicateKey, Precision precisionKey, Block context, ReachedSet item) {
      AbstractStateHash hash = getHashCode(predicateKey, precisionKey, context);
      assert !preciseReachedCache.containsKey(hash);
      preciseReachedCache.put(hash, item);
    }

    private void put(AbstractState predicateKey, Precision precisionKey, Block context, Collection<AbstractState> item,
        ARGState rootOfBlock) {
      AbstractStateHash hash = getHashCode(predicateKey, precisionKey, context);
      assert allStatesContainedInReachedSet(item, preciseReachedCache.get(hash));
      returnCache.put(hash, item);
      blockARGCache.put(hash, rootOfBlock);
      setLastAnalyzedBlock(hash);
    }

    private boolean allStatesContainedInReachedSet(Collection<AbstractState> pElements, ReachedSet reached) {
      for (AbstractState e : pElements) {
        if (!reached.contains(e)) { return false; }
      }
      return true;
    }

    private void removeReturnEntry(AbstractState predicateKey, Precision precisionKey, Block context) {
      returnCache.remove(getHashCode(predicateKey, precisionKey, context));
    }

    public void removeBlockEntry(AbstractState predicateKey, Precision precisionKey, Block context) {
      blockARGCache.remove(getHashCode(predicateKey, precisionKey, context));
    }

    private Pair<ReachedSet, Collection<AbstractState>> get(AbstractState predicateKey, Precision precisionKey,
        Block context) {
      AbstractStateHash hash = getHashCode(predicateKey, precisionKey, context);

      ReachedSet result = preciseReachedCache.get(hash);
      if (result != null) {
        setLastAnalyzedBlock(hash);
        return Pair.of(result, returnCache.get(hash));
      }

      if (aggressiveCaching) {
        result = unpreciseReachedCache.get(hash);
        if (result != null) {
          setLastAnalyzedBlock(getHashCode(predicateKey, result.getPrecision(result.getFirstState()), context));
          return Pair.of(result,
              returnCache.get(getHashCode(predicateKey, result.getPrecision(result.getFirstState()), context)));
        }

        //search for similar entry
        Pair<ReachedSet, Collection<AbstractState>> pair = lookForSimilarState(predicateKey, precisionKey, context);
        if (pair != null) {
          //found similar element, use this
          unpreciseReachedCache.put(hash, pair.getFirst());
          setLastAnalyzedBlock(getHashCode(predicateKey, pair.getFirst().getPrecision(pair.getFirst().getFirstState()),
              context));
          return pair;
        }
      }

      lastAnalyzedBlock = null;
      return Pair.of(null, null);
    }

    private void setLastAnalyzedBlock(AbstractStateHash pHash) {
      if (PCCInformation.isPCCEnabled()) {
        lastAnalyzedBlock = blockARGCache.get(pHash);
      }
    }

    private ARGState getLastAnalyzedBlock() {
      return lastAnalyzedBlock;
    }

    private Pair<ReachedSet, Collection<AbstractState>> lookForSimilarState(AbstractState pPredicateKey,
        Precision pPrecisionKey, Block pContext) {
      searchingTimer.start();
      try {
        int min = Integer.MAX_VALUE;
        Pair<ReachedSet, Collection<AbstractState>> result = null;

        for (AbstractStateHash cacheKey : preciseReachedCache.keySet()) {
          //searchKey != cacheKey, check whether it is the same if we ignore the precision
          AbstractStateHash ignorePrecisionSearchKey = getHashCode(pPredicateKey, cacheKey.precisionKey, pContext);
          if (ignorePrecisionSearchKey.equals(cacheKey)) {
            int distance = wrappedReducer.measurePrecisionDifference(pPrecisionKey, cacheKey.precisionKey);
            if (distance < min) { //prefer similar precisions
              min = distance;
              result =
                  Pair.of(preciseReachedCache.get(ignorePrecisionSearchKey), returnCache.get(ignorePrecisionSearchKey));
            }
          }
        }

        return result;
      } finally {
        searchingTimer.stop();
      }
    }

    private void findCacheMissCause(AbstractState pPredicateKey, Precision pPrecisionKey, Block pContext) {
      AbstractStateHash searchKey = getHashCode(pPredicateKey, pPrecisionKey, pContext);
      for (AbstractStateHash cacheKey : preciseReachedCache.keySet()) {
        assert !searchKey.equals(cacheKey);
        //searchKey != cacheKey, check whether it is the same if we ignore the precision
        AbstractStateHash ignorePrecisionSearchKey = getHashCode(pPredicateKey, cacheKey.precisionKey, pContext);
        if (ignorePrecisionSearchKey.equals(cacheKey)) {
          precisionCausedMisses++;
          return;
        }
        //precision was not the cause. Check abstraction.
        AbstractStateHash ignoreAbsSearchKey = getHashCode(cacheKey.predicateKey, pPrecisionKey, pContext);
        if (ignoreAbsSearchKey.equals(cacheKey)) {
          abstractionCausedMisses++;
          return;
        }
      }
      noSimilarCausedMisses++;
    }

    private void clear() {
      preciseReachedCache.clear();
      unpreciseReachedCache.clear();
      returnCache.clear();
    }

    private boolean containsPreciseKey(AbstractState predicateKey, Precision precisionKey, Block context) {
      AbstractStateHash hash = getHashCode(predicateKey, precisionKey, context);
      return preciseReachedCache.containsKey(hash);
    }

    public void updatePrecisionForEntry(AbstractState predicateKey, Precision precisionKey, Block context,
        Precision newPrecisionKey) {
      AbstractStateHash hash = getHashCode(predicateKey, precisionKey, context);
      ReachedSet reachedSet = preciseReachedCache.get(hash);
      if (reachedSet != null) {
        preciseReachedCache.remove(hash);
        preciseReachedCache.put(getHashCode(predicateKey, newPrecisionKey, context), reachedSet);
      }
    }
  }

  @Options
  private static class PCCInformation {

    @Option(name = "pcc.proofgen.doPCC", description = "")
    private boolean doPCC = false;

    private static PCCInformation instance = null;

    private PCCInformation(Configuration pConfig) throws InvalidConfigurationException {
      pConfig.inject(this);
    }

    public static void instantiate(Configuration pConfig) throws InvalidConfigurationException {
      instance = new PCCInformation(pConfig);
    }

    public static boolean isPCCEnabled() {
      return instance.doPCC;
    }

  }

  @Option(description = "if enabled, cache queries also consider blocks with non-matching precision for reuse.")
  private boolean aggressiveCaching = true;

  private final Cache argCache = new Cache();

  private final Map<AbstractState, ReachedSet> abstractStateToReachedSet = new HashMap<>();
  private final Map<AbstractState, AbstractState> expandedToReducedCache = new HashMap<>();

  private Block currentBlock;
  private BlockPartitioning partitioning;
  private int depth = 0;

  private final LogManager logger;
  private final CPAAlgorithm algorithm;
  private final TransferRelation wrappedTransfer;
  private final ReachedSetFactory reachedSetFactory;
  private final Reducer wrappedReducer;
  private final ABMPrecisionAdjustment prec;

  private Map<AbstractState, Precision> forwardPrecisionToExpandedPrecision;

  //Stats
  @Option(
      description = "if enabled, the reached set cache is analysed for each cache miss to find the cause of the miss.")
  boolean gatherCacheMissStatistics = false;
  int cacheMisses = 0;
  int partialCacheHits = 0;
  int fullCacheHits = 0;
  int maxRecursiveDepth = 0;
  int abstractionCausedMisses = 0;
  int precisionCausedMisses = 0;
  int noSimilarCausedMisses = 0;

  final Timer hashingTimer = new Timer();
  final Timer equalsTimer = new Timer();
  final Timer recomputeARTTimer = new Timer();
  final Timer removeCachedSubtreeTimer = new Timer();
  final Timer removeSubtreeTimer = new Timer();
  final Timer searchingTimer = new Timer();



  public ABMTransferRelation(Configuration pConfig, LogManager pLogger, ABMCPA abmCpa,
      ReachedSetFactory pReachedSetFactory) throws InvalidConfigurationException {
    pConfig.inject(this);
    logger = pLogger;
    algorithm = new CPAAlgorithm(abmCpa, logger, pConfig);
    reachedSetFactory = pReachedSetFactory;
    wrappedTransfer = abmCpa.getWrappedCpa().getTransferRelation();
    wrappedReducer = abmCpa.getReducer();
    prec = abmCpa.getPrecisionAdjustment();
    PCCInformation.instantiate(pConfig);

    assert wrappedReducer != null;
  }


  void setForwardPrecisionToExpandedPrecision(
      Map<AbstractState, Precision> pForwardPrecisionToExpandedPrecision) {
    forwardPrecisionToExpandedPrecision = pForwardPrecisionToExpandedPrecision;
  }

  void setBlockPartitioning(BlockPartitioning pManager) {
    partitioning = pManager;
    currentBlock = partitioning.getMainBlock();
  }

  public BlockPartitioning getBlockPartitioning() {
    assert partitioning != null;
    return partitioning;
  }

  @Override
  public Collection<? extends AbstractState> getAbstractSuccessors(
      AbstractState pElement, Precision pPrecision, CFAEdge edge)
      throws CPATransferException, InterruptedException {

    forwardPrecisionToExpandedPrecision.clear();

    if (edge == null) {
      CFANode node = extractLocation(pElement);

      if (partitioning.isCallNode(node)) {
        //we have to start a recursive analysis
        if (partitioning.getBlockForCallNode(node).equals(currentBlock)) {
          //we are already in same context
          //thus we already did the recursive call or we a recursion in the cachedSubtrees
          //the latter isnt supported yet, but in the the former case we can classicaly do the post operation
          return attachAdditionalInfoToCallNodes(wrappedTransfer.getAbstractSuccessors(pElement, pPrecision, edge));
        }

        if (isHeadOfMainFunction(node)) {
          //skip main function
          return attachAdditionalInfoToCallNodes(wrappedTransfer.getAbstractSuccessors(pElement, pPrecision, edge));
        }

        //Create ReachSet with node as initial element (+ add corresponding Location+CallStackElement)
        //do an CPA analysis to get the complete reachset
        //if lastElement is error State
        // -> return lastElement and break at precision adjustment
        //else
        // -> compute which states refer to return nodes
        // -> return these states as successor
        // -> cache the result

        logger.log(Level.FINER, "Starting recursive analysis of depth", ++depth);
        logger.log(Level.ALL, "Starting element:", pElement);
        maxRecursiveDepth = Math.max(depth, maxRecursiveDepth);

        Block outerSubtree = currentBlock;
        currentBlock = partitioning.getBlockForCallNode(node);
        Collection<Pair<AbstractState, Precision>> reducedResult = performCompositeAnalysis(pElement, pPrecision, node);

        logger.log(Level.FINER, "Recursive analysis of depth", depth--, "finished");
        logger.log(Level.ALL, "Resulting elements:", reducedResult);

        addBlockAnalysisInfo(pElement);

        List<AbstractState> expandedResult = new ArrayList<>(reducedResult.size());
        for (Pair<AbstractState, Precision> reducedPair : reducedResult) {
          AbstractState reducedState = reducedPair.getFirst();
          Precision reducedPrecision = reducedPair.getSecond();

          if (reducedState == ABMARGBlockStartState.getDummy()) {
            ((ABMARGBlockStartState)reducedState).addParent((ARGState) pElement);
            expandedResult.add(reducedState);
            return expandedResult;
          }

          ARGState expandedState =
              (ARGState) wrappedReducer.getVariableExpandedState(pElement, currentBlock, reducedState);
          expandedToReducedCache.put(expandedState, reducedState);

          Precision expandedPrecision =
              wrappedReducer.getVariableExpandedPrecision(pPrecision, outerSubtree, reducedPrecision);

          expandedState.addParent((ARGState) pElement);
          expandedResult.add(expandedState);

          forwardPrecisionToExpandedPrecision.put(expandedState, expandedPrecision);
        }

        logger.log(Level.ALL, "Expanded results:", expandedResult);

        currentBlock = outerSubtree;

        return attachAdditionalInfoToCallNodes(expandedResult);
      } else {
        List<AbstractState> result = new ArrayList<>();
        for (CFAEdge e : leavingEdges(node)) {
          result.addAll(getAbstractSuccessors0(pElement, pPrecision, e));
        }
        return attachAdditionalInfoToCallNodes(result);
      }
    } else {
      return attachAdditionalInfoToCallNodes(getAbstractSuccessors0(pElement, pPrecision, edge));
    }
  }

  private Collection<? extends AbstractState> getAbstractSuccessors0(AbstractState pElement, Precision pPrecision,
      CFAEdge edge) throws CPATransferException, InterruptedException {
    assert edge != null;

    CFANode currentNode = edge.getPredecessor();

    Block currentNodeBlock = partitioning.getBlockForReturnNode(currentNode);
    if (currentNodeBlock != null && !currentBlock.equals(currentNodeBlock)
        && currentNodeBlock.getNodes().contains(edge.getSuccessor())) {
      // we are not analyzing the block corresponding to currentNode (currentNodeBlock) but the currentNodeBlock is inside of this block
      // avoid a reanalysis
      return Collections.emptySet();
    }

    if (currentBlock.isReturnNode(currentNode) && !currentBlock.getNodes().contains(edge.getSuccessor())) {
      // do not perform analysis beyond the current block
      return Collections.emptySet();
    }
    return attachAdditionalInfoToCallNodes(wrappedTransfer.getAbstractSuccessors(pElement, pPrecision, edge));
  }


  private boolean isHeadOfMainFunction(CFANode currentNode) {
    return currentNode instanceof FunctionEntryNode && currentNode.getNumEnteringEdges() == 0;
  }


  private Collection<Pair<AbstractState, Precision>> performCompositeAnalysis(AbstractState initialState,
      Precision initialPrecision, CFANode node) throws InterruptedException, RecursiveAnalysisFailedException {
    try {
      AbstractState reducedInitialState = wrappedReducer.getVariableReducedState(initialState, currentBlock, node);
      Precision reducedInitialPrecision = wrappedReducer.getVariableReducedPrecision(initialPrecision, currentBlock);
      Pair<ReachedSet, Collection<AbstractState>> pair =
          argCache.get(reducedInitialState, reducedInitialPrecision, currentBlock);
      ReachedSet reached = pair.getFirst();
      Collection<AbstractState> returnElements = pair.getSecond();

      abstractStateToReachedSet.put(initialState, reached);

      if (returnElements != null) {
        assert reached != null;
        fullCacheHits++;
        return imbueAbstractStatesWithPrecision(reached, returnElements);
      }

      if (reached != null) {
        //at least we have partly computed reach set cached
        partialCacheHits++;
      } else {
        //compute the subgraph specification from scratch
        cacheMisses++;

        if (gatherCacheMissStatistics) {
          argCache.findCacheMissCause(reducedInitialState, reducedInitialPrecision, currentBlock);
        }

        reached = createInitialReachedSet(reducedInitialState, reducedInitialPrecision);
        argCache.put(reducedInitialState, reducedInitialPrecision, currentBlock, reached);
        abstractStateToReachedSet.put(initialState, reached);
      }

      algorithm.run(reached);

      // if the element is an error element
      AbstractState lastElement = reached.getLastState();
      if (isTargetState(lastElement)) {
        //found a target state inside a recursive subgraph call
        //this needs to be propagated to outer subgraph (till main is reached)
        returnElements = Collections.singletonList(lastElement);

      } else if (reached.hasWaitingState()) {
        //no target state, but waiting elements
        //analysis failed -> also break this analysis
        prec.breakAnalysis();
        return Collections.singletonList(Pair.of(
            (AbstractState) ABMARGBlockStartState.createDummy(reducedInitialState),
            reducedInitialPrecision)); //dummy element
      } else {
        returnElements = AbstractStates.filterLocations(reached, currentBlock.getReturnNodes())
            .toList();
      }

      ARGState rootOfBlock = null;
      if (PCCInformation.isPCCEnabled()) {
        if (!(reached.getFirstState() instanceof ARGState)) { throw new CPATransferException(
            "Cannot build proof, ARG, for ABM analysis."); }
<<<<<<< HEAD
        ABMARTUtils.copyARG((ARGState) reached.getFirstState());
=======
        rootOfBlock = ABMARGUtils.copyARG((ARGState) reached.getFirstState());
>>>>>>> 21982e81
      }
      argCache.put(reducedInitialState, reached.getPrecision(reached.getFirstState()), currentBlock, returnElements,
          rootOfBlock);

      return imbueAbstractStatesWithPrecision(reached, returnElements);
    } catch (CPAException e) {
      throw new RecursiveAnalysisFailedException(e);
    }
  }


  private List<Pair<AbstractState, Precision>> imbueAbstractStatesWithPrecision(
      ReachedSet pReached, Collection<AbstractState> pElements) {
    List<Pair<AbstractState, Precision>> result = new ArrayList<>();
    for (AbstractState ele : pElements) {
      result.add(Pair.of(ele, pReached.getPrecision(ele)));
    }
    return result;
  }

  private Collection<? extends AbstractState> attachAdditionalInfoToCallNodes(
      Collection<? extends AbstractState> pSuccessors) {
    if (PCCInformation.isPCCEnabled()) {
      List<AbstractState> successorsWithExtendedInfo = new ArrayList<>(pSuccessors.size());
      for (AbstractState elem : pSuccessors) {
        if (!(elem instanceof ARGState)) { return pSuccessors; }
        if (!(elem instanceof ABMARGBlockStartState)) {
          successorsWithExtendedInfo.add(createAdditionalInfo((ARGState) elem));
        } else {
          successorsWithExtendedInfo.add(elem);
        }
      }
      return successorsWithExtendedInfo;
    }
    return pSuccessors;
  }

  protected AbstractState attachAdditionalInfoToCallNode(AbstractState pElem) {
    if (!(pElem instanceof ABMARGBlockStartState) && PCCInformation.isPCCEnabled() && pElem instanceof ARGState) { return createAdditionalInfo((ARGState) pElem); }
    return pElem;
  }

  private ARGState createAdditionalInfo(ARGState pElem) {
    CFANode node = AbstractStates.extractLocation(pElem);
    if (partitioning.isCallNode(node)) {
      ABMARGBlockStartState replaceWith = new ABMARGBlockStartState(pElem.getWrappedState(), null);
      replaceInARG(pElem, replaceWith);
      return replaceWith;
    }
    return pElem;
  }

  private void replaceInARG(ARGState toReplace, ARGState replaceWith) {
    for (ARGState p : toReplace.getParents()) {
      replaceWith.addParent(p);
    }
    for (ARGState c : toReplace.getChildren()) {
      c.addParent(replaceWith);
    }
    if (toReplace.isCovered()) {
      replaceWith.setCovered(toReplace.getCoveringState());
    }
    List<ARGState> willCover = new ArrayList<>(toReplace.getCoveredByThis().size());
    for (ARGState cov : toReplace.getCoveredByThis()) {
      willCover.add(cov);
    }
    toReplace.removeFromARG();
    for (ARGState cov : willCover) {
      cov.setCovered(replaceWith);
    }
  }

  private void addBlockAnalysisInfo(AbstractState pElement) throws CPATransferException {
    if (PCCInformation.isPCCEnabled()) {
      if (argCache.getLastAnalyzedBlock() == null || !(pElement instanceof ABMARGBlockStartState)) { throw new CPATransferException(
          "Cannot build proof, ARG, for ABM analysis."); }
      ((ABMARGBlockStartState) pElement).setAnalyzedBlock(argCache.getLastAnalyzedBlock());
    }
  }

  private ReachedSet createInitialReachedSet(AbstractState initialState, Precision initialPredicatePrecision) {
    ReachedSet reached = reachedSetFactory.create();
    reached.add(initialState, initialPredicatePrecision);
    return reached;
  }

  void removeSubtree(ARGReachedSet mainReachedSet, ARGPath pPath,
      ARGState element, Precision newPrecision,
      Class<? extends Precision> pPrecisionType,
      Map<ARGState, ARGState> pPathElementToReachedState) {
    removeSubtreeTimer.start();

    List<ARGState> path = trimPath(pPath, element);
    assert path.get(path.size() - 1).equals(element);

    Set<ARGState> relevantCallNodes = getRelevantDefinitionNodes(path);

    Set<Pair<ARGReachedSet, ARGState>> neededRemoveSubtreeCalls = new LinkedHashSet<>();
    Set<Pair<ARGState, ARGState>> neededRemoveCachedSubtreeCalls = new LinkedHashSet<>();

    ARGState lastElement = null;
    //iterate from root to element and remove all subtrees for subgraph calls
    for (ARGState pathElement : Iterables.skip(path, 1)) {
      if (pathElement.equals(element)) {
        break;
      }

      if (relevantCallNodes.contains(pathElement)) {
        ARGState currentElement = pPathElementToReachedState.get(pathElement);

        if (lastElement == null) {
          neededRemoveSubtreeCalls.add(Pair.of(mainReachedSet, currentElement));
        } else {
          neededRemoveCachedSubtreeCalls.add(Pair.of(lastElement, currentElement));
        }

        lastElement = currentElement;
      }
    }

    if (aggressiveCaching) {
      ensureExactCacheHitsOnPath(mainReachedSet, pPath, element, newPrecision, pPathElementToReachedState,
          neededRemoveCachedSubtreeCalls);
    }

    for (Pair<ARGReachedSet, ARGState> removeSubtreeArguments : neededRemoveSubtreeCalls) {
      removeSubtree(removeSubtreeArguments.getFirst(), removeSubtreeArguments.getSecond());
    }

    for (Pair<ARGState, ARGState> removeCachedSubtreeArguments : neededRemoveCachedSubtreeCalls) {
      removeCachedSubtree(removeCachedSubtreeArguments.getFirst(), removeCachedSubtreeArguments.getSecond(), null, pPrecisionType);
    }

    if (lastElement == null) {
      removeSubtree(mainReachedSet, pPathElementToReachedState.get(element), newPrecision, pPrecisionType);
    } else {
      removeCachedSubtree(lastElement, pPathElementToReachedState.get(element), newPrecision, pPrecisionType);
    }

    removeSubtreeTimer.stop();
  }

  private void ensureExactCacheHitsOnPath(ARGReachedSet mainReachedSet, ARGPath pPath, ARGState pElement,
      Precision newPrecision, Map<ARGState, ARGState> pPathElementToReachedState,
      Set<Pair<ARGState, ARGState>> neededRemoveCachedSubtreeCalls) {
    Map<ARGState, UnmodifiableReachedSet> pathElementToOuterReachedSet = new HashMap<>();
    Pair<Set<ARGState>, Set<ARGState>> pair =
        getCallAndReturnNodes(pPath, pathElementToOuterReachedSet, mainReachedSet.asReachedSet(),
            pPathElementToReachedState);
    Set<ARGState> callNodes = pair.getFirst();
    Set<ARGState> returnNodes = pair.getSecond();

    Deque<ARGState> remainingPathElements = new LinkedList<>();
    for (int i = 0; i < pPath.size(); i++) {
      remainingPathElements.addLast(pPath.get(i).getFirst());
    }

    boolean starting = false;
    while (!remainingPathElements.isEmpty()) {
      ARGState currentElement = remainingPathElements.pop();

      if (currentElement.equals(pElement)) {
        starting = true;
      }

      if (starting) {
        if (callNodes.contains(currentElement)) {
          ARGState currentReachedState = pPathElementToReachedState.get(currentElement);
          CFANode node = extractLocation(currentReachedState);
          Block currentBlock = partitioning.getBlockForCallNode(node);
          AbstractState reducedState = wrappedReducer.getVariableReducedState(currentReachedState, currentBlock, node);

          removeUnpreciseCacheEntriesOnPath(currentElement, reducedState, newPrecision, currentBlock,
              remainingPathElements, pPathElementToReachedState, callNodes, returnNodes, pathElementToOuterReachedSet,
              neededRemoveCachedSubtreeCalls);
        }
      }
    }
  }

  private boolean removeUnpreciseCacheEntriesOnPath(ARGState rootState, AbstractState reducedRootState,
      Precision newPrecision, Block rootBlock, Deque<ARGState> remainingPathElements,
      Map<ARGState, ARGState> pPathElementToReachedState, Set<ARGState> callNodes, Set<ARGState> returnNodes,
      Map<ARGState, UnmodifiableReachedSet> pathElementToOuterReachedSet,
      Set<Pair<ARGState, ARGState>> neededRemoveCachedSubtreeCalls) {
    UnmodifiableReachedSet outerReachedSet = pathElementToOuterReachedSet.get(rootState);

    Precision rootPrecision = outerReachedSet.getPrecision(pPathElementToReachedState.get(rootState));
    Precision reducedNewPrecision =
        wrappedReducer.getVariableReducedPrecision(
            Precisions.replaceByType(rootPrecision, newPrecision, newPrecision.getClass()), rootBlock);

    UnmodifiableReachedSet innerReachedSet = abstractStateToReachedSet.get(pPathElementToReachedState.get(rootState));
    Precision usedPrecision = innerReachedSet.getPrecision(innerReachedSet.getFirstState());

    //add precise key for new precision if needed
    if (!argCache.containsPreciseKey(reducedRootState, reducedNewPrecision, rootBlock)) {
      ReachedSet reachedSet = createInitialReachedSet(reducedRootState, reducedNewPrecision);
      argCache.put(reducedRootState, reducedNewPrecision, rootBlock, reachedSet);
    }

    boolean isNewPrecisionEntry = usedPrecision.equals(reducedNewPrecision);

    //fine, this block will not lead to any problems anymore, but maybe inner blocks will?
    //-> check other (inner) blocks on path
    boolean foundInnerUnpreciseEntries = false;
    while (!remainingPathElements.isEmpty()) {
      ARGState currentElement = remainingPathElements.pop();

      if (callNodes.contains(currentElement)) {
        ARGState currentReachedState = pPathElementToReachedState.get(currentElement);
        CFANode node = extractLocation(currentReachedState);
        Block currentBlock = partitioning.getBlockForCallNode(node);
        AbstractState reducedState = wrappedReducer.getVariableReducedState(currentReachedState, currentBlock, node);

        boolean removedUnpreciseInnerBlock =
            removeUnpreciseCacheEntriesOnPath(currentElement, reducedState, newPrecision, currentBlock,
                remainingPathElements, pPathElementToReachedState, callNodes, returnNodes,
                pathElementToOuterReachedSet, neededRemoveCachedSubtreeCalls);
        if (removedUnpreciseInnerBlock) {
          //System.out.println("Innner context of " + rootBlock + " removed some unprecise entry");
          //ok we indeed found an inner block that was unprecise
          if (isNewPrecisionEntry && !foundInnerUnpreciseEntries) {
            //if we are in a reached set that already uses the new precision and this is the first such entry we have to remove the subtree starting from currentElement in the rootReachedSet
            neededRemoveCachedSubtreeCalls.add(Pair.of(pPathElementToReachedState.get(rootState), currentReachedState));
            foundInnerUnpreciseEntries = true;
          }
        }
      }

      if (returnNodes.contains(currentElement)) {
        //our block ended. Leave..
        return foundInnerUnpreciseEntries || !isNewPrecisionEntry;
      }
    }

    return foundInnerUnpreciseEntries || !isNewPrecisionEntry;
  }


  private void removeCachedSubtree(ARGState rootState, ARGState removeElement,
      Precision newPrecision, Class<? extends Precision> pPrecisionType) {
    removeCachedSubtreeTimer.start();

    try {
      CFANode rootNode = extractLocation(rootState);

      logger.log(Level.FINER, "Remove cached subtree for ", removeElement, " (rootNode: ", rootNode, ") issued");

      Block rootSubtree = partitioning.getBlockForCallNode(rootNode);
      AbstractState reducedRootState = wrappedReducer.getVariableReducedState(rootState, rootSubtree, rootNode);
      ReachedSet reachedSet = abstractStateToReachedSet.get(rootState);

      if (!reachedSet.contains(removeElement)) {
        //apparently, removeElement was removed due to prior deletions
        return;
      }

      Precision removePrecision = reachedSet.getPrecision(removeElement);
      Precision newReducedRemovePrecision = null;
      if (newPrecision != null) {
        newReducedRemovePrecision =
            wrappedReducer.getVariableReducedPrecision(
                Precisions.replaceByType(removePrecision, newPrecision, pPrecisionType), rootSubtree);
        pPrecisionType = newReducedRemovePrecision.getClass();
      }

      assert !removeElement.getParents().isEmpty();

      Precision reducedRootPrecision = reachedSet.getPrecision(reachedSet.getFirstState());
      argCache.removeReturnEntry(reducedRootState, reducedRootPrecision, rootSubtree);
      argCache.removeBlockEntry(reducedRootState, reducedRootPrecision, rootSubtree);

      logger.log(Level.FINEST, "Removing subtree, adding a new cached entry, and removing the former cached entries");

      if (removeSubtree(reachedSet, removeElement, newReducedRemovePrecision, pPrecisionType)) {
        argCache
            .updatePrecisionForEntry(reducedRootState, reducedRootPrecision, rootSubtree, newReducedRemovePrecision);
      }

    } finally {
      removeCachedSubtreeTimer.stop();
    }
  }

  /**
   *
   * @param reachedSet
   * @param argElement
   * @param newPrecision
   * @return <code>true</code>, if the precision of the first element of the given reachedSet changed by this operation; <code>false</code>, otherwise.
   */
  private static boolean removeSubtree(ReachedSet reachedSet, ARGState argElement,
      Precision newPrecision, Class<? extends Precision> pPrecisionType) {
    ARGReachedSet argReachSet = new ARGReachedSet(reachedSet);
    boolean updateCacheNeeded = argElement.getParents().contains(reachedSet.getFirstState());
    removeSubtree(argReachSet, argElement, newPrecision, pPrecisionType);
    return updateCacheNeeded;
  }

  private static void removeSubtree(ARGReachedSet reachedSet, ARGState argElement) {
    reachedSet.removeSubtree(argElement);
  }

  private static void removeSubtree(ARGReachedSet reachedSet, ARGState argElement,
      Precision newPrecision, Class<? extends Precision> pPrecisionType) {
    if (newPrecision == null) {
      removeSubtree(reachedSet, argElement);
    } else {
      reachedSet.removeSubtree(argElement, newPrecision, pPrecisionType);
    }
  }

  private List<ARGState> trimPath(ARGPath pPath, ARGState pElement) {
    List<ARGState> result = new ArrayList<>();

    for (Pair<ARGState, CFAEdge> e : pPath) {
      result.add(e.getFirst());
      if (e.getFirst().equals(pElement)) { return result; }
    }
    throw new IllegalArgumentException("Element " + pElement + " could not be found in path " + pPath + ".");
  }

  private Set<ARGState> getRelevantDefinitionNodes(List<ARGState> path) {
    Deque<ARGState> openCallElements = new ArrayDeque<>();
    Deque<Block> openSubtrees = new ArrayDeque<>();

    ARGState prevElement = path.get(1);
    for (ARGState currentElement : Iterables.skip(path, 2)) {
      CFANode currNode = extractLocation(currentElement);
      CFANode prevNode = extractLocation(prevElement);
      if (partitioning.isCallNode(prevNode)
          && !partitioning.getBlockForCallNode(prevNode).equals(openSubtrees.peek())) {
        if (!(isHeadOfMainFunction(prevNode))) {
          openCallElements.push(prevElement);
          openSubtrees.push(partitioning.getBlockForCallNode(prevNode));
        }

      }
      while (!openSubtrees.isEmpty()
          && openSubtrees.peek().isReturnNode(prevNode)
          && !openSubtrees.peek().getNodes().contains(currNode)) {
        openCallElements.pop();
        openSubtrees.pop();
      }
      prevElement = currentElement;
    }

    ARGState lastElement = path.get(path.size() - 1);
    if (partitioning.isCallNode(extractLocation(lastElement))) {
      openCallElements.push(lastElement);
    }

    return new HashSet<>(openCallElements);
  }

  private Pair<Set<ARGState>, Set<ARGState>> getCallAndReturnNodes(ARGPath path,
      Map<ARGState, UnmodifiableReachedSet> pathElementToOuterReachedSet, UnmodifiableReachedSet mainReachedSet,
      Map<ARGState, ARGState> pPathElementToReachedState) {
    Set<ARGState> callNodes = new HashSet<>();
    Set<ARGState> returnNodes = new HashSet<>();

    Deque<Block> openSubtrees = new ArrayDeque<>();

    Deque<UnmodifiableReachedSet> openReachedSets = new ArrayDeque<>();
    openReachedSets.push(mainReachedSet);

    ARGState prevElement = path.get(1).getFirst();
    for (Pair<ARGState, CFAEdge> currentElementPair : Iterables.skip(path, 2)) {
      ARGState currentElement = currentElementPair.getFirst();
      CFANode currNode = extractLocation(currentElement);
      CFANode prevNode = extractLocation(prevElement);

      pathElementToOuterReachedSet.put(prevElement, openReachedSets.peek());

      if (partitioning.isCallNode(prevNode)
          && !partitioning.getBlockForCallNode(prevNode).equals(openSubtrees.peek())) {
        if (!(isHeadOfMainFunction(prevNode))) {
          openSubtrees.push(partitioning.getBlockForCallNode(prevNode));
          openReachedSets.push(abstractStateToReachedSet.get(pPathElementToReachedState.get(prevElement)));
          callNodes.add(prevElement);
        }
      }

      while (!openSubtrees.isEmpty()
          && openSubtrees.peek().isReturnNode(prevNode)
          && !openSubtrees.peek().getNodes().contains(currNode)) {
        openSubtrees.pop();
        openReachedSets.pop();
        returnNodes.add(prevElement);
      }

      prevElement = currentElement;
    }

    ARGState lastElement = path.get(path.size() - 1).getFirst();
    if (partitioning.isReturnNode(extractLocation(lastElement))) {
      returnNodes.add(lastElement);
    }
    pathElementToOuterReachedSet.put(lastElement, openReachedSets.peek());

    return Pair.of(callNodes, returnNodes);
  }

  //returns root of a subtree leading from the root element of the given reachedSet to the target state
  //subtree is represented using children and parents of ARGElements, where newTreeTarget is the ARGState
  //in the constructed subtree that represents target
  ARGState computeCounterexampleSubgraph(ARGState target, ARGReachedSet reachedSet, ARGState newTreeTarget,
      Map<ARGState, ARGState> pPathElementToReachedState) throws InterruptedException, RecursiveAnalysisFailedException {
    assert reachedSet.asReachedSet().contains(target);

    //start by creating ARGElements for each node needed in the tree
    Map<ARGState, ARGState> elementsMap = new HashMap<>();
    Stack<ARGState> openElements = new Stack<>();
    ARGState root = null;

    pPathElementToReachedState.put(newTreeTarget, target);
    elementsMap.put(target, newTreeTarget);
    openElements.push(target);
    while (!openElements.empty()) {
      ARGState currentElement = openElements.pop();

      assert reachedSet.asReachedSet().contains(currentElement);

      for (ARGState parent : currentElement.getParents()) {
        if (!elementsMap.containsKey(parent)) {
          //create node for parent in the new subtree
          elementsMap.put(parent, new ARGState(parent.getWrappedState(), null));
          pPathElementToReachedState.put(elementsMap.get(parent), parent);
          //and remember to explore the parent later
          openElements.push(parent);
        }
        CFAEdge edge = ABMARGUtils.getEdgeToChild(parent, currentElement);
        if (edge == null) {
          //this is a summarized call and thus an direct edge could not be found
          //we have the transfer function to handle this case, as our reachSet is wrong
          //(we have to use the cached ones)
          ARGState innerTree =
              computeCounterexampleSubgraph(parent, reachedSet.asReachedSet().getPrecision(parent),
                  elementsMap.get(currentElement), pPathElementToReachedState);
          if (innerTree == null) {
            removeSubtree(reachedSet, parent);
            return null;
          }
          for (ARGState child : innerTree.getChildren()) {
            child.addParent(elementsMap.get(parent));
          }
          innerTree.removeFromARG();
        } else {
          //normal edge
          //create an edge from parent to current
          elementsMap.get(currentElement).addParent(elementsMap.get(parent));
        }
      }
      if (currentElement.getParents().isEmpty()) {
        root = elementsMap.get(currentElement);
      }
    }
    assert root != null;
    return root;
  }

  /**
   * This method looks for the reached set that belongs to (root, rootPrecision),
   * then looks for target in this reached set and constructs a tree from root to target
   * (recursively, if needed).
   * @throws RecursiveAnalysisFailedException
   */
  private ARGState computeCounterexampleSubgraph(ARGState root, Precision rootPrecision, ARGState newTreeTarget,
      Map<ARGState, ARGState> pPathElementToReachedState) throws InterruptedException, RecursiveAnalysisFailedException {
    CFANode rootNode = extractLocation(root);
    Block rootSubtree = partitioning.getBlockForCallNode(rootNode);

    AbstractState reducedRootState = wrappedReducer.getVariableReducedState(root, rootSubtree, rootNode);
    ReachedSet reachSet = abstractStateToReachedSet.get(root);

    //we found the to the root and precision corresponding reach set
    //now try to find the target in the reach set
    ARGState targetARGState = (ARGState) expandedToReducedCache.get(pPathElementToReachedState.get(newTreeTarget));
    if (targetARGState.isDestroyed()) {
      logger.log(Level.FINE,
          "Target state refers to a destroyed ARGState, i.e., the cached subtree is outdated. Updating it.");
      return null;
    }
    assert reachSet.contains(targetARGState);
    //we found the target; now construct a subtree in the ARG starting with targetARTElement
    ARGState result =
        computeCounterexampleSubgraph(targetARGState, new ARGReachedSet(reachSet), newTreeTarget,
            pPathElementToReachedState);
    if (result == null) {
      //enforce recomputation to update cached subtree
      argCache.removeReturnEntry(reducedRootState, reachSet.getPrecision(reachSet.getFirstState()), rootSubtree);
    }
    return result;
  }

  void clearCaches() {
    argCache.clear();
    abstractStateToReachedSet.clear();
  }

  Pair<Block, ReachedSet> getCachedReachedSet(ARGState root, Precision rootPrecision) {
    CFANode rootNode = extractLocation(root);
    Block rootSubtree = partitioning.getBlockForCallNode(rootNode);

    ReachedSet reachSet = abstractStateToReachedSet.get(root);
    assert reachSet != null;
    return Pair.of(rootSubtree, reachSet);
  }

  @Override
  public Collection<? extends AbstractState> strengthen(
      AbstractState pElement, List<AbstractState> pOtherElements,
      CFAEdge pCfaEdge, Precision pPrecision) throws CPATransferException,
      InterruptedException {
    return attachAdditionalInfoToCallNodes(wrappedTransfer.strengthen(pElement, pOtherElements, pCfaEdge, pPrecision));
  }

<<<<<<< HEAD
=======
  public boolean areAbstractSuccessors(AbstractState pState, CFAEdge pCfaEdge,
      Collection<? extends AbstractState> pSuccessors, ProofChecker pWrappedProofChecker) throws CPATransferException,
      InterruptedException {
    if (pCfaEdge != null) { return pWrappedProofChecker.areAbstractSuccessors(pState, pCfaEdge, pSuccessors); }
    return areAbstractSuccessors0(pState, pCfaEdge, pSuccessors, pWrappedProofChecker);
  }

  private boolean areAbstractSuccessors0(AbstractState pState, CFAEdge pCfaEdge,
      Collection<? extends AbstractState> pSuccessors, ProofChecker pWrappedProofChecker) throws CPATransferException,
      InterruptedException {
    // currently cannot deal with blocks for which the set of call nodes and return nodes of that block is not disjunct
    boolean successorExists;

    Block analyzedBlock = currentBlock;
    CFANode node = extractLocation(pState);

    if (partitioning.isCallNode(node) && !isHeadOfMainFunction(node)
        && !partitioning.getBlockForCallNode(node).equals(currentBlock)) {
      // do not support nodes which are call nodes of multiple blocks
      currentBlock = partitioning.getBlockForCallNode(node);
      try {
        PredicateAbstractState pred = extractStateByType(pState, PredicateAbstractState.class);
        if (!(pState instanceof ABMARGBlockStartState)
            || ((ABMARGBlockStartState) pState).getAnalyzedBlock() == null
            || (pred != null
            && (!pred.isAbstractionState() || !extractStateByType(((ABMARGBlockStartState) pState).getAnalyzedBlock(),
                PredicateAbstractState.class).isAbstractionState()))
            || !abmCPA.isCoveredBy(wrappedReducer.getVariableReducedStateForProofChecking(pState, currentBlock, node),
                ((ABMARGBlockStartState) pState).getAnalyzedBlock())) { return false; }
      } catch (CPAException e) {
        throw new CPATransferException("Missing information about block whose analysis is expected to be started at "
            + pState);
      }
      try {
        Collection<ARGState> endOfBlock;
        Pair<ARGState, Block> key = Pair.of(((ABMARGBlockStartState) pState).getAnalyzedBlock(), currentBlock);
        if (correctARGsForBlocks != null && correctARGsForBlocks.containsKey(key)) {
          endOfBlock = correctARGsForBlocks.get(key);
        } else {
          Pair<Boolean, Collection<ARGState>> result =
              checkARGBlock(((ABMARGBlockStartState) pState).getAnalyzedBlock(), pWrappedProofChecker);
          if (!result.getFirst()) { return false; }
          endOfBlock = result.getSecond();
          if (correctARGsForBlocks == null) {
            correctARGsForBlocks = new HashMap<>();
          }
          correctARGsForBlocks.put(key, result.getSecond());
        }

        HashSet<AbstractState> notFoundSuccessors = new HashSet<>(pSuccessors);
        AbstractState expandedState;
        PredicateAbstractState pred;

        Multimap<CFANode, AbstractState> blockSuccessors = HashMultimap.create();
        for (AbstractState absElement : pSuccessors) {
          ARGState successorElem = (ARGState) absElement;
          blockSuccessors.put(extractLocation(absElement), successorElem);
          pred = extractStateByType(absElement, PredicateAbstractState.class);
          if (pred != null && !pred.isAbstractionState()) { return false; }
        }


        for (ARGState leaveB : endOfBlock) {
          successorExists = false;
          pred = extractStateByType(leaveB, PredicateAbstractState.class);
          if (pred != null && !pred.isAbstractionState()) { return false; }
          expandedState = wrappedReducer.getVariableExpandedStateForProofChecking(pState, currentBlock, leaveB);
          for (AbstractState next : blockSuccessors.get(extractLocation(leaveB))) {
            if (abmCPA.isCoveredBy(expandedState, next)) {
              successorExists = true;
              notFoundSuccessors.remove(next);
            }
          }
          if (!successorExists) { return false; }
        }

        if (!notFoundSuccessors.isEmpty()) { return false; }

        currentBlock = analyzedBlock;
      } catch (CPAException e) {
        throw new CPATransferException("Checking ARG with root " + ((ABMARGBlockStartState) pState).getAnalyzedBlock()
            + " for block " + currentBlock + "failed.");
      }
    } else {
      HashSet<CFAEdge> usedEdges = new HashSet<>();
      for (AbstractState absElement : pSuccessors) {
        ARGState successorElem = (ARGState) absElement;
        usedEdges.add(((ARGState) pState).getEdgeToChild(successorElem));
      }

      //no call node, check if successors can be constructed with help of CFA edges
      for (int i = 0; i < node.getNumLeavingEdges(); i++) {
        // edge leads to node in inner block
        Block currentNodeBlock = partitioning.getBlockForReturnNode(node);
        if (currentNodeBlock != null && !currentBlock.equals(currentNodeBlock)
            && currentNodeBlock.getNodes().contains(node.getLeavingEdge(i).getSuccessor())) {
          if (usedEdges.contains(node.getLeavingEdge(i))) { return false; }
          continue;
        }
        // edge leaves block, do not analyze, check for call node since if call node is also return node analysis will go beyond current block
        if (!currentBlock.isCallNode(node) && currentBlock.isReturnNode(node)
            && !currentBlock.getNodes().contains(node.getLeavingEdge(i).getSuccessor())) {
          if (usedEdges.contains(node.getLeavingEdge(i))) { return false; }
          continue;
        }
        if (!pWrappedProofChecker.areAbstractSuccessors(pState, node.getLeavingEdge(i), pSuccessors)) { return false; }
      }
    }
    return true;
  }

  private Pair<Boolean, Collection<ARGState>> checkARGBlock(ARGState rootNode, ProofChecker pWrappedProofChecker)
      throws CPAException, InterruptedException {
    Collection<ARGState> returnNodes = new ArrayList<>();
    Set<ARGState> waitingForUnexploredParents = new HashSet<>();
    boolean unexploredParent;
    Stack<ARGState> waitlist = new Stack<>();
    HashSet<ARGState> visited = new HashSet<>();
    HashSet<ARGState> coveredNodes = new HashSet<>();
    ARGState current;

    waitlist.add(rootNode);
    visited.add(rootNode);

    while (!waitlist.isEmpty()) {
      current = waitlist.pop();

      if (current.isTarget()) {
        returnNodes.add(current);
      }

      if (current.isCovered()) {
        coveredNodes.clear();
        coveredNodes.add(current);
        do {
          if (!abmCPA.isCoveredBy(current, current.getCoveringState())) {
            returnNodes = Collections.emptyList();
            return Pair.of(false, returnNodes);
          }
          coveredNodes.add(current);
          if (coveredNodes.contains(current.getCoveringState())) {
            returnNodes = Collections.emptyList();
            return Pair.of(false, returnNodes);
          }
          current = current.getCoveringState();
        } while (current.isCovered());

        if (!visited.contains(current)) {
          unexploredParent = false;
          for (ARGState p : current.getParents()) {
            if (!visited.contains(p) || waitlist.contains(p)) {
              waitingForUnexploredParents.add(current);
              unexploredParent = true;
              break;
            }
          }
          if (!unexploredParent) {
            visited.add(current);
            waitlist.add(current);
          }
        }
        continue;
      }

      CFANode node = extractLocation(current);
      if (currentBlock.isReturnNode(node)) {
        returnNodes.add(current);
      }

      if (!areAbstractSuccessors0(current, null, current.getChildren(), pWrappedProofChecker)) {
        returnNodes = Collections.emptyList();
        return Pair.of(false, returnNodes);
      }

      for (ARGState child : current.getChildren()) {
        unexploredParent = false;
        for (ARGState p : child.getParents()) {
          if (!visited.contains(p) || waitlist.contains(p)) {
            waitingForUnexploredParents.add(child);
            unexploredParent = true;
            break;
          }
        }
        if (unexploredParent) {
          continue;
        }
        if (visited.contains(child)) {
          returnNodes = Collections.emptyList();
          return Pair.of(false, returnNodes);
        } else {
          waitingForUnexploredParents.remove(child);
          visited.add(child);
          waitlist.add(child);
        }
      }

    }
    if (!waitingForUnexploredParents.isEmpty()) {
      returnNodes = Collections.emptyList();
      return Pair.of(false, returnNodes);
    }
    return Pair.of(true, returnNodes);
  }
>>>>>>> 21982e81
}<|MERGE_RESOLUTION|>--- conflicted
+++ resolved
@@ -66,17 +66,15 @@
 import org.sosy_lab.cpachecker.cpa.arg.ARGPath;
 import org.sosy_lab.cpachecker.cpa.arg.ARGReachedSet;
 import org.sosy_lab.cpachecker.cpa.arg.ARGState;
-<<<<<<< HEAD
-import org.sosy_lab.cpachecker.cpa.arg.Path;
-=======
 import org.sosy_lab.cpachecker.cpa.predicate.PredicateAbstractState;
->>>>>>> 21982e81
 import org.sosy_lab.cpachecker.exceptions.CPAException;
 import org.sosy_lab.cpachecker.exceptions.CPATransferException;
 import org.sosy_lab.cpachecker.util.AbstractStates;
 import org.sosy_lab.cpachecker.util.Precisions;
 
+import com.google.common.collect.HashMultimap;
 import com.google.common.collect.Iterables;
+import com.google.common.collect.Multimap;
 
 @Options(prefix = "cpa.abm")
 public class ABMTransferRelation implements TransferRelation {
@@ -128,7 +126,6 @@
     }
   }
 
-  // TODO new cache for proof checking, needs different key
   private class Cache {
 
     private final Map<AbstractStateHash, ReachedSet> preciseReachedCache = new HashMap<>();
@@ -325,8 +322,10 @@
   private final ReachedSetFactory reachedSetFactory;
   private final Reducer wrappedReducer;
   private final ABMPrecisionAdjustment prec;
+  private final ABMCPA abmCPA;
 
   private Map<AbstractState, Precision> forwardPrecisionToExpandedPrecision;
+  private Map<Pair<ARGState, Block>, Collection<ARGState>> correctARGsForBlocks = null;
 
   //Stats
   @Option(
@@ -359,6 +358,7 @@
     wrappedReducer = abmCpa.getReducer();
     prec = abmCpa.getPrecisionAdjustment();
     PCCInformation.instantiate(pConfig);
+    abmCPA = abmCpa;
 
     assert wrappedReducer != null;
   }
@@ -387,6 +387,7 @@
     forwardPrecisionToExpandedPrecision.clear();
 
     if (edge == null) {
+
       CFANode node = extractLocation(pElement);
 
       if (partitioning.isCallNode(node)) {
@@ -402,6 +403,7 @@
           //skip main function
           return attachAdditionalInfoToCallNodes(wrappedTransfer.getAbstractSuccessors(pElement, pPrecision, edge));
         }
+
 
         //Create ReachSet with node as initial element (+ add corresponding Location+CallStackElement)
         //do an CPA analysis to get the complete reachset
@@ -552,11 +554,7 @@
       if (PCCInformation.isPCCEnabled()) {
         if (!(reached.getFirstState() instanceof ARGState)) { throw new CPATransferException(
             "Cannot build proof, ARG, for ABM analysis."); }
-<<<<<<< HEAD
-        ABMARTUtils.copyARG((ARGState) reached.getFirstState());
-=======
         rootOfBlock = ABMARGUtils.copyARG((ARGState) reached.getFirstState());
->>>>>>> 21982e81
       }
       argCache.put(reducedInitialState, reached.getPrecision(reached.getFirstState()), currentBlock, returnElements,
           rootOfBlock);
@@ -601,7 +599,7 @@
 
   private ARGState createAdditionalInfo(ARGState pElem) {
     CFANode node = AbstractStates.extractLocation(pElem);
-    if (partitioning.isCallNode(node)) {
+    if (partitioning.isCallNode(node) && !partitioning.getBlockForCallNode(node).equals(currentBlock)) {
       ABMARGBlockStartState replaceWith = new ABMARGBlockStartState(pElem.getWrappedState(), null);
       replaceInARG(pElem, replaceWith);
       return replaceWith;
@@ -633,7 +631,12 @@
     if (PCCInformation.isPCCEnabled()) {
       if (argCache.getLastAnalyzedBlock() == null || !(pElement instanceof ABMARGBlockStartState)) { throw new CPATransferException(
           "Cannot build proof, ARG, for ABM analysis."); }
-      ((ABMARGBlockStartState) pElement).setAnalyzedBlock(argCache.getLastAnalyzedBlock());
+      PredicateAbstractState pred = extractStateByType(pElement, PredicateAbstractState.class);
+      if (pred == null) {
+        ((ABMARGBlockStartState) pElement).setAnalyzedBlock(argCache.getLastAnalyzedBlock());
+      } else {
+        ((ABMARGBlockStartState) pElement).setAnalyzedBlock(argCache.getLastAnalyzedBlock());
+      }
     }
   }
 
@@ -1075,8 +1078,6 @@
     return attachAdditionalInfoToCallNodes(wrappedTransfer.strengthen(pElement, pOtherElements, pCfaEdge, pPrecision));
   }
 
-<<<<<<< HEAD
-=======
   public boolean areAbstractSuccessors(AbstractState pState, CFAEdge pCfaEdge,
       Collection<? extends AbstractState> pSuccessors, ProofChecker pWrappedProofChecker) throws CPATransferException,
       InterruptedException {
@@ -1280,5 +1281,4 @@
     }
     return Pair.of(true, returnNodes);
   }
->>>>>>> 21982e81
 }