/*
 *  CPAchecker is a tool for configurable software verification.
 *  This file is part of CPAchecker.
 *
 *  Copyright (C) 2007-2012  Dirk Beyer
 *  All rights reserved.
 *
 *  Licensed under the Apache License, Version 2.0 (the "License");
 *  you may not use this file except in compliance with the License.
 *  You may obtain a copy of the License at
 *
 *      http://www.apache.org/licenses/LICENSE-2.0
 *
 *  Unless required by applicable law or agreed to in writing, software
 *  distributed under the License is distributed on an "AS IS" BASIS,
 *  WITHOUT WARRANTIES OR CONDITIONS OF ANY KIND, either express or implied.
 *  See the License for the specific language governing permissions and
 *  limitations under the License.
 *
 *
 *  CPAchecker web page:
 *    http://cpachecker.sosy-lab.org
 */
package org.sosy_lab.cpachecker.cpa.explicit.refiner;

import java.io.PrintStream;
import java.util.HashMap;
import java.util.HashSet;
import java.util.Iterator;
import java.util.List;
import java.util.Map;
import java.util.Set;

import org.sosy_lab.common.LogManager;
import org.sosy_lab.common.Pair;
import org.sosy_lab.common.Timer;
import org.sosy_lab.common.configuration.Configuration;
import org.sosy_lab.common.configuration.InvalidConfigurationException;
import org.sosy_lab.common.configuration.Option;
import org.sosy_lab.common.configuration.Options;
import org.sosy_lab.cpachecker.cfa.ast.AIdExpression;
import org.sosy_lab.cpachecker.cfa.ast.IAExpression;
import org.sosy_lab.cpachecker.cfa.ast.IAStatement;
import org.sosy_lab.cpachecker.cfa.ast.IAssignment;
import org.sosy_lab.cpachecker.cfa.ast.c.CVariableDeclaration;
import org.sosy_lab.cpachecker.cfa.model.ADeclarationEdge;
import org.sosy_lab.cpachecker.cfa.model.AStatementEdge;
import org.sosy_lab.cpachecker.cfa.model.BlankEdge;
import org.sosy_lab.cpachecker.cfa.model.CFAEdge;
import org.sosy_lab.cpachecker.cfa.model.CFAEdgeType;
import org.sosy_lab.cpachecker.cfa.model.CFANode;
import org.sosy_lab.cpachecker.cfa.model.MultiEdge;
import org.sosy_lab.cpachecker.cfa.model.c.CFunctionReturnEdge;
import org.sosy_lab.cpachecker.cfa.types.MachineModel;
import org.sosy_lab.cpachecker.core.CPAcheckerResult.Result;
import org.sosy_lab.cpachecker.core.interfaces.Statistics;
import org.sosy_lab.cpachecker.core.reachedset.ReachedSet;
import org.sosy_lab.cpachecker.core.reachedset.UnmodifiableReachedSet;
import org.sosy_lab.cpachecker.cpa.arg.ARGPath;
import org.sosy_lab.cpachecker.cpa.arg.ARGState;
import org.sosy_lab.cpachecker.cpa.conditions.path.AssignmentsInPathCondition.AssignmentsInPathConditionState;
import org.sosy_lab.cpachecker.cpa.explicit.refiner.utils.ExplicitInterpolator;
import org.sosy_lab.cpachecker.exceptions.CPAException;
import org.sosy_lab.cpachecker.util.AbstractStates;

import com.google.common.collect.HashMultimap;
import com.google.common.collect.Lists;
import com.google.common.collect.Multimap;

@Options(prefix="cpa.explicit.refiner")
public class ExplicitInterpolationBasedExplicitRefiner implements Statistics {
  /**
   * whether or not to do lazy-abstraction, i.e., when true, the re-starting node
   * for the re-exploration of the ARG will be the node closest to the root
   * where new information is made available through the current refinement
   */
  @Option(description="whether or not to do lazy-abstraction")
  private boolean doLazyAbstraction = true;

  @Option(description="whether or not to avoid restarting at assume edges after a refinement")
  private boolean avoidAssumes = false;

  /**
   * the offset in the path from where to cut-off the subtree, and restart the analysis
   */
  private int interpolationOffset = -1;

  /**
   * a reference to the assignment-counting state, to make the precision increment aware of thresholds
   */
  private AssignmentsInPathConditionState assignments = null;

  // statistics
  private int numberOfInterpolations        = 0;
  private Timer timerInterpolation          = new Timer();

<<<<<<< HEAD
  /**
   * the logger in use
   */
  private final LogManager logger;

  /**
   * the current machine model
  */
  private final MachineModel machineModel;

  protected ExplicitInterpolationBasedExplicitRefiner(Configuration config, final LogManager pLogger,
		  PathFormulaManager pathFormulaManager, final MachineModel pMachineModel)
      throws InvalidConfigurationException {
    config.inject(this);

    logger       = pLogger;
    machineModel = pMachineModel;
=======
  private final MachineModel machineModel;
  private final LogManager logger;

  protected ExplicitInterpolationBasedExplicitRefiner(Configuration config, final LogManager pLogger, final MachineModel pMachineModel)
      throws InvalidConfigurationException {
    config.inject(this);
    this.machineModel = pMachineModel;
    this.logger = pLogger;
>>>>>>> 20209315
  }

  protected Multimap<CFANode, String> determinePrecisionIncrement(UnmodifiableReachedSet reachedSet,
      ARGPath errorPath) throws CPAException {
    timerInterpolation.start();

    interpolationOffset                   = -1;
    assignments                           = AbstractStates.extractStateByType(errorPath.getLast().getFirst(),
        AssignmentsInPathConditionState.class);

    ExplicitInterpolator interpolator     = new ExplicitInterpolator(logger, machineModel);
    Map<String, Long> currentInterpolant  = new HashMap<>();
    Multimap<CFANode, String> increment   = HashMultimap.create();

    List<CFAEdge> cfaTrace = Lists.newArrayList();
    for(Pair<ARGState, CFAEdge> elem : errorPath) {
      cfaTrace.add(elem.getSecond());
    }

    for (int i = 0; i < errorPath.size(); i++) {
      CFAEdge currentEdge = errorPath.get(i).getSecond();

      if (currentEdge instanceof BlankEdge) {
        // add the current interpolant to the increment
        for (String variableName : currentInterpolant.keySet()) {
          addToPrecisionIncrement(increment, currentEdge, variableName);
        }
        continue;
      }
      else if (currentEdge instanceof CFunctionReturnEdge) {
        currentEdge = ((CFunctionReturnEdge)currentEdge).getSummaryEdge();
      }

      // do interpolation
      Map<String, Long> inputInterpolant = new HashMap<>(currentInterpolant);
      try {
        Set<Pair<String, Long>> interpolant = interpolator.deriveInterpolant(cfaTrace, i, inputInterpolant);
        numberOfInterpolations += interpolator.getNumberOfInterpolations();

        // early stop once we are past the first statement that made a path feasible for the first time
        if (interpolant == null) {
          timerInterpolation.stop();
          return increment;
        }
        for (Pair<String, Long> element : interpolant) {
          if (element.getSecond() == null) {
            currentInterpolant.remove(element.getFirst());
          } else {
            currentInterpolant.put(element.getFirst(), element.getSecond());
          }
        }
      }
      catch (InterruptedException e) {
        throw new CPAException("Explicit-Interpolation failed: ", e);
      }

      // remove variables from the interpolant that belong to the scope of the returning function
      // this is done one iteration after returning from the function, as the special FUNCTION_RETURN_VAR is needed that long
      if (i > 0 && errorPath.get(i - 1).getSecond().getEdgeType() == CFAEdgeType.ReturnStatementEdge) {
        currentInterpolant = clearInterpolant(currentInterpolant, errorPath.get(i - 1).getSecond().getSuccessor().getFunctionName());
      }

      // add the current interpolant to the increment
      for (String variableName : currentInterpolant.keySet()) {
        if (interpolationOffset == -1) {
          interpolationOffset = i + 1;
        }

        addToPrecisionIncrement(increment, currentEdge, variableName);
      }
    }

    timerInterpolation.stop();
    return increment;
  }

  /**
   * This method adds the given variable at the given edge/location to the increment.
   *
   * @param increment the current increment
   * @param currentEdge the current edge for which to add a new variable
   * @param variableName the name of the variable to add to the increment at the given edge
   */
  private void addToPrecisionIncrement(Multimap<CFANode, String> increment, CFAEdge currentEdge, String variableName) {
    if(assignments == null || !assignments.variableExceedsThreshold(variableName)) {
      increment.put(currentEdge.getSuccessor(), variableName);
    }
  }

  /**
   * This method removes variables from the interpolant that belong to the scope of the given function.
   *
   * @param currentInterpolant the current interpolant
   * @param functionName the name of the function for which to remove variables
   * @return the current interpolant with the respective variables removed
   */
  private Map<String, Long> clearInterpolant(Map<String, Long> currentInterpolant, String functionName) {
    for (Iterator<String> variableNames = currentInterpolant.keySet().iterator(); variableNames.hasNext(); ) {
      if (variableNames.next().startsWith(functionName + "::")) {
        variableNames.remove();
      }
    }

    return currentInterpolant;
  }

  /**
   * This method determines the new refinement root.
   *
   * @param errorPath the error path from where to determine the refinement root
   * @param increment the current precision increment
   * @param isRepeatedRefinement the flag to determine whether or not this is a repeated refinement
   * @return the new refinement root
   */
  Pair<ARGState, CFAEdge> determineRefinementRoot(ARGPath errorPath, Multimap<CFANode, String> increment,
      boolean isRepeatedRefinement) {
    // if doing lazy abstraction, use the node closest to the root node where new information is present
    if (doLazyAbstraction) {

      // try to find a more suitable cut-off point when we deal with a repeated refinement or
      // cut-off is an assume edge, and this should be avoided
      if (isRepeatedRefinement || (avoidAssumes && cutOffIsAssumeEdge(errorPath))) {
        List<Pair<ARGState, CFAEdge>> trace = errorPath.subList(0, interpolationOffset - 1);

        // check in reverse order only when avoiding assumes
        if(avoidAssumes && cutOffIsAssumeEdge(errorPath)) {
          trace = Lists.reverse(trace);
        }

        // check each edge, if it assigns a "relevant" variable, if so, use that as new refinement root
        Set<String> releventVariables = new HashSet<>(increment.values());
        for (Pair<ARGState, CFAEdge> currentElement : trace) {
          if(edgeAssignsVariable(currentElement.getSecond(), releventVariables)) {
            return errorPath.get(errorPath.indexOf(currentElement) + 1);
          }
        }
      }

      return errorPath.get(interpolationOffset);
    }

    // otherwise, just use the successor of the root node
    else {
      return errorPath.get(1);
    }
  }

  /**
   * This method checks whether or not the current cut-off point is at an assume edge.
   *
   * @param errorPath the error path
   * @return true, if the current cut-off point is at an assume edge, else false
   */
  private boolean cutOffIsAssumeEdge(ARGPath errorPath) {
    return errorPath.get(Math.max(1, interpolationOffset - 1)).getSecond().getEdgeType() == CFAEdgeType.AssumeEdge;
  }

  /**
   * This method determines whether or not the current edge is assigning any of the given variables.
   *
   * @param currentEdge the current edge to inspect
   * @param variableNames the collection of variables to check for
   * @return true, if any of the given variables is assigned in the given edge
   */
  private boolean edgeAssignsVariable(CFAEdge currentEdge, Set<String> variableNames) {
    switch (currentEdge.getEdgeType()) {
      case StatementEdge:
      case DeclarationEdge:
        return isAssigningEdge(currentEdge, variableNames);

      case MultiEdge:
        for (CFAEdge singleEdge : ((MultiEdge)currentEdge)) {
          if (isAssigningEdge(singleEdge, variableNames)) {
            return true;
          }
        }
        break;
    }

    return false;
  }

  /**
   * This method determines whether or not the current edge is assigning any of the given variables.
   *
   * @param currentEdge the current edge to inspect
   * @param variableNames the collection of variables to check for
   * @return true, if any of the given variables is assigned in the given edge
   */
  private boolean isAssigningEdge(CFAEdge currentEdge, Set<String> variableNames) {
    if (currentEdge.getEdgeType() == CFAEdgeType.StatementEdge) {
      IAStatement statement = ((AStatementEdge)currentEdge).getStatement();

      if (statement instanceof IAssignment) {
        IAExpression assignedVariable = ((IAssignment)statement).getLeftHandSide();
        if ((assignedVariable instanceof AIdExpression) && variableNames.contains(((AIdExpression)assignedVariable).getName())) {
          return true;
        }
      }
    }

    else if (currentEdge.getEdgeType() == CFAEdgeType.DeclarationEdge) {
      ADeclarationEdge declEdge = ((ADeclarationEdge)currentEdge);
      if (declEdge.getDeclaration() instanceof CVariableDeclaration) {
        String declaredVariable = ((CVariableDeclaration)declEdge.getDeclaration()).getQualifiedName();
        if (variableNames.contains(declaredVariable)) {
          return true;
        }
      }
    }

    return false;
  }

  @Override
  public String getName() {
    return "Explicit-Interpolation-Based Refiner";
  }

  @Override
  public void printStatistics(PrintStream out, Result result, ReachedSet reached) {
    out.println("  number of explicit interpolations:                   " + numberOfInterpolations);
    out.println("  max. time for singe interpolation:                   " + timerInterpolation.printMaxTime());
    out.println("  total time for interpolation:                        " + timerInterpolation);
  }
}<|MERGE_RESOLUTION|>--- conflicted
+++ resolved
@@ -94,7 +94,6 @@
   private int numberOfInterpolations        = 0;
   private Timer timerInterpolation          = new Timer();
 
-<<<<<<< HEAD
   /**
    * the logger in use
    */
@@ -105,23 +104,12 @@
   */
   private final MachineModel machineModel;
 
-  protected ExplicitInterpolationBasedExplicitRefiner(Configuration config, final LogManager pLogger,
-		  PathFormulaManager pathFormulaManager, final MachineModel pMachineModel)
-      throws InvalidConfigurationException {
-    config.inject(this);
-
-    logger       = pLogger;
-    machineModel = pMachineModel;
-=======
-  private final MachineModel machineModel;
-  private final LogManager logger;
-
   protected ExplicitInterpolationBasedExplicitRefiner(Configuration config, final LogManager pLogger, final MachineModel pMachineModel)
       throws InvalidConfigurationException {
     config.inject(this);
-    this.machineModel = pMachineModel;
-    this.logger = pLogger;
->>>>>>> 20209315
+
+    logger       = pLogger;
+    machineModel = pMachineModel;
   }
 
   protected Multimap<CFANode, String> determinePrecisionIncrement(UnmodifiableReachedSet reachedSet,
