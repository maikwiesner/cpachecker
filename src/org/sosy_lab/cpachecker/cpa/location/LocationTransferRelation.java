--- conflicted
+++ resolved
@@ -23,11 +23,8 @@
  */
 package org.sosy_lab.cpachecker.cpa.location;
 
-<<<<<<< HEAD
+import com.google.common.collect.ImmutableSet;
 import java.util.ArrayList;
-=======
-import com.google.common.collect.ImmutableSet;
->>>>>>> 5425dfd8
 import java.util.Collection;
 import java.util.Collections;
 import java.util.List;
@@ -71,15 +68,11 @@
         return result;
       }
 
-<<<<<<< HEAD
-      return Collections.emptySet();
+      return ImmutableSet.of();
     } finally {
 
       stats.getSuccessorsForEdgeTimer.stop();
     }
-=======
-    return ImmutableSet.of();
->>>>>>> 5425dfd8
   }
 
   @Override
