/*
 *  CPAchecker is a tool for configurable software verification.
 *  This file is part of CPAchecker.
 *
 *  Copyright (C) 2007-2014  Dirk Beyer
 *  All rights reserved.
 *
 *  Licensed under the Apache License, Version 2.0 (the "License");
 *  you may not use this file except in compliance with the License.
 *  You may obtain a copy of the License at
 *
 *      http://www.apache.org/licenses/LICENSE-2.0
 *
 *  Unless required by applicable law or agreed to in writing, software
 *  distributed under the License is distributed on an "AS IS" BASIS,
 *  WITHOUT WARRANTIES OR CONDITIONS OF ANY KIND, either express or implied.
 *  See the License for the specific language governing permissions and
 *  limitations under the License.
 *
 *
 *  CPAchecker web page:
 *    http://cpachecker.sosy-lab.org
 */
package org.sosy_lab.cpachecker.cpa.value.refiner;

import java.io.PrintStream;
import java.util.ArrayDeque;
import java.util.ArrayList;
import java.util.Collection;
import java.util.Deque;
import java.util.HashMap;
import java.util.HashSet;
import java.util.List;
import java.util.Map;
import java.util.Map.Entry;
import java.util.Set;
import java.util.TreeSet;

import org.sosy_lab.common.ShutdownNotifier;
import org.sosy_lab.common.configuration.Configuration;
import org.sosy_lab.common.configuration.InvalidConfigurationException;
import org.sosy_lab.common.configuration.Option;
import org.sosy_lab.common.configuration.Options;
import org.sosy_lab.common.log.LogManager;
import org.sosy_lab.cpachecker.cfa.CFA;
import org.sosy_lab.cpachecker.core.CPAcheckerResult.Result;
import org.sosy_lab.cpachecker.core.counterexample.RichModel;
import org.sosy_lab.cpachecker.core.defaults.VariableTrackingPrecision;
import org.sosy_lab.cpachecker.core.interfaces.ConfigurableProgramAnalysis;
import org.sosy_lab.cpachecker.core.interfaces.Precision;
import org.sosy_lab.cpachecker.core.reachedset.ReachedSet;
import org.sosy_lab.cpachecker.cpa.arg.ARGCPA;
import org.sosy_lab.cpachecker.cpa.arg.ARGPath;
import org.sosy_lab.cpachecker.cpa.arg.ARGReachedSet;
import org.sosy_lab.cpachecker.cpa.arg.ARGState;
import org.sosy_lab.cpachecker.cpa.arg.ARGUtils;
import org.sosy_lab.cpachecker.cpa.predicate.PredicatePrecision;
import org.sosy_lab.cpachecker.cpa.value.ValueAnalysisCPA;
import org.sosy_lab.cpachecker.cpa.value.ValueAnalysisState;
import org.sosy_lab.cpachecker.cpa.value.refiner.utils.ValueAnalysisFeasibilityChecker;
import org.sosy_lab.cpachecker.cpa.value.refiner.utils.ValueAnalysisInterpolantManager;
import org.sosy_lab.cpachecker.cpa.value.refiner.utils.ValueAnalysisPrefixProvider;
import org.sosy_lab.cpachecker.exceptions.CPAException;
import org.sosy_lab.cpachecker.util.AbstractStates;
import org.sosy_lab.cpachecker.util.CPAs;
import org.sosy_lab.cpachecker.util.Precisions;
import org.sosy_lab.cpachecker.util.refinement.GenericPrefixProvider;
import org.sosy_lab.cpachecker.util.refinement.GenericRefiner;
import org.sosy_lab.cpachecker.util.refinement.InterpolationTree;
import org.sosy_lab.cpachecker.util.refinement.PathExtractor;
import org.sosy_lab.cpachecker.util.refinement.StrongestPostOperator;
import org.sosy_lab.cpachecker.util.states.MemoryLocation;
import org.sosy_lab.cpachecker.util.statistics.StatCounter;
import org.sosy_lab.cpachecker.util.statistics.StatisticsWriter;

import com.google.common.base.Predicate;
import com.google.common.base.Predicates;
import com.google.common.collect.Iterables;
import com.google.common.collect.LinkedHashMultimap;
import com.google.common.collect.Maps;
import com.google.common.collect.SetMultimap;
import com.google.common.collect.Sets;

@Options(prefix = "cpa.value.refinement")
public class ValueAnalysisRefiner
    extends GenericRefiner<ValueAnalysisState, ValueAnalysisInterpolant> {

  @Option(secure = true, description = "whether or not to do lazy-abstraction", name = "restart", toUppercase = true)
  private RestartStrategy restartStrategy = RestartStrategy.PIVOT;

  @Option(
      secure = true,
      description = "whether or not to use heuristic to avoid similar, repeated refinements")
  private boolean avoidSimilarRepeatedRefinement = false;

  /**
   * keep log of previous refinements to identify repeated one
   */
  private final Set<Integer> previousRefinementIds = new HashSet<>();

  private final ValueAnalysisFeasibilityChecker checker;

  private ValueAnalysisConcreteErrorPathAllocator concreteErrorPathAllocator;

  // Statistics
  private final StatCounter rootRelocations = new StatCounter("Number of root relocations");
  private final StatCounter repeatedRefinements = new StatCounter("Number of similar, repeated refinements");

  public static ValueAnalysisRefiner create(final ConfigurableProgramAnalysis pCpa)
      throws InvalidConfigurationException {

    final ARGCPA argCpa = CPAs.retrieveCPA(pCpa, ARGCPA.class);
    if (argCpa == null) {
      throw new InvalidConfigurationException(ValueAnalysisRefiner.class.getSimpleName() + " needs to be wrapped in an ARGCPA");
    }

    final ValueAnalysisCPA valueAnalysisCpa = CPAs.retrieveCPA(pCpa, ValueAnalysisCPA.class);
    if (valueAnalysisCpa == null) {
      throw new InvalidConfigurationException(ValueAnalysisRefiner.class.getSimpleName() + " needs a ValueAnalysisCPA");
    }

    valueAnalysisCpa.injectRefinablePrecision();

    final LogManager logger = valueAnalysisCpa.getLogger();
    final Configuration config = valueAnalysisCpa.getConfiguration();
    final CFA cfa = valueAnalysisCpa.getCFA();

    final StrongestPostOperator<ValueAnalysisState> strongestPostOp =
        new ValueAnalysisStrongestPostOperator(logger, Configuration.builder().build(), cfa);

    final ValueAnalysisFeasibilityChecker checker =
        new ValueAnalysisFeasibilityChecker(strongestPostOp, logger, cfa, config);

    final GenericPrefixProvider<ValueAnalysisState> prefixProvider =
        new ValueAnalysisPrefixProvider(logger, cfa, config);

<<<<<<< HEAD
    // fail hard on a repeated counterexample, this is most definitively a bug
    if (!madeProgress(targetPaths.get(0))) {
      throw new RefinementFailedException(Reason.RepeatedCounterexample, targetPaths.get(0));
    }

    return performRefinement(pReached, targets, targetPaths);
  }

  public CounterexampleInfo performRefinement(final ARGReachedSet pReached, ARGPath targetPath)
      throws CPAException, InterruptedException {
    Collection<ARGState> targets = Collections.singleton(targetPath.getLastState());

    if (!madeProgress(targetPath)) {
      throw new RefinementFailedException(Reason.RepeatedCounterexample, targetPath);
    }

    return performRefinement(pReached, targets, Lists.newArrayList(targetPath));
=======
    return new ValueAnalysisRefiner(argCpa,
        checker,
        strongestPostOp,
        new PathExtractor(logger, config),
        prefixProvider,
        config,
        logger,
        valueAnalysisCpa.getShutdownNotifier(),
        cfa);
>>>>>>> cad5ab16
  }

  ValueAnalysisRefiner(final ARGCPA pArgCPA,
      final ValueAnalysisFeasibilityChecker pFeasibilityChecker,
      final StrongestPostOperator<ValueAnalysisState> pStrongestPostOperator,
      final PathExtractor pPathExtractor,
      final GenericPrefixProvider<ValueAnalysisState> pPrefixProvider,
      final Configuration pConfig, final LogManager pLogger,
      final ShutdownNotifier pShutdownNotifier, final CFA pCfa)
      throws InvalidConfigurationException {

    super(pArgCPA,
        pFeasibilityChecker,
        new ValueAnalysisPathInterpolator(pFeasibilityChecker,
            pStrongestPostOperator,
            pPrefixProvider,
            pConfig, pLogger, pShutdownNotifier, pCfa),
        ValueAnalysisInterpolantManager.getInstance(),
        pPathExtractor,
        pConfig,
        pLogger);

    pConfig.inject(this, ValueAnalysisRefiner.class);

    checker = pFeasibilityChecker;
    concreteErrorPathAllocator = new ValueAnalysisConcreteErrorPathAllocator(pConfig, logger, pCfa.getMachineModel());
  }

  @Override
  protected void refineUsingInterpolants(
      final ARGReachedSet pReached,
      final InterpolationTree<ValueAnalysisState, ValueAnalysisInterpolant> pInterpolationTree
  ) {
    final boolean predicatePrecisionIsAvailable = isPredicatePrecisionAvailable(pReached);

    Map<ARGState, List<Precision>> refinementInformation = new HashMap<>();
    Collection<ARGState> refinementRoots = pInterpolationTree.obtainRefinementRoots(restartStrategy);

    for (ARGState root : refinementRoots) {
      root = relocateRefinementRoot(root, predicatePrecisionIsAvailable);

      if (refinementRoots.size() == 1 && isSimilarRepeatedRefinement(
          pInterpolationTree.extractPrecisionIncrement(root).values())) {
        root = relocateRepeatedRefinementRoot(root);
      }

      List<Precision> precisions = new ArrayList<>(2);
      // merge the value precisions of the subtree, and refine it
      precisions.add(mergeValuePrecisionsForSubgraph(root, pReached)
          .withIncrement(pInterpolationTree.extractPrecisionIncrement(root)));

      // merge the predicate precisions of the subtree, if available
      if (predicatePrecisionIsAvailable) {
        precisions.add(mergePredicatePrecisionsForSubgraph(root, pReached));
      }

      refinementInformation.put(root, precisions);
    }

    for (Entry<ARGState, List<Precision>> info : refinementInformation.entrySet()) {
      List<Predicate<? super Precision>> precisionTypes = new ArrayList<>(2);

      precisionTypes.add(VariableTrackingPrecision.isMatchingCPAClass(ValueAnalysisCPA.class));
      if (predicatePrecisionIsAvailable) {
        precisionTypes.add(Predicates.instanceOf(PredicatePrecision.class));
      }

      pReached.removeSubtree(info.getKey(), info.getValue(), precisionTypes);
    }
  }

  private boolean isPredicatePrecisionAvailable(final ARGReachedSet pReached) {
    return Precisions.extractPrecisionByType(pReached.asReachedSet()
        .getPrecision(pReached.asReachedSet().getFirstState()), PredicatePrecision.class) != null;
  }

  private VariableTrackingPrecision mergeValuePrecisionsForSubgraph(
      final ARGState pRefinementRoot,
      final ARGReachedSet pReached
  ) {
    // get all unique precisions from the subtree
    Set<VariableTrackingPrecision> uniquePrecisions = Sets.newIdentityHashSet();
    for (ARGState descendant : getNonCoveredStatesInSubgraph(pRefinementRoot)) {
      uniquePrecisions.add(extractValuePrecision(pReached, descendant));
    }

    // join all unique precisions into a single precision
    VariableTrackingPrecision mergedPrecision = Iterables.getLast(uniquePrecisions);
    for (VariableTrackingPrecision precision : uniquePrecisions) {
      mergedPrecision = mergedPrecision.join(precision);
    }

    return mergedPrecision;
  }

  /**
   * Merge all predicate precisions in the subgraph below the refinement root
   * into a new predicate precision
   *
   * @return a new predicate precision containing all predicate precision from
   * the subgraph below the refinement root.
   */
  private PredicatePrecision mergePredicatePrecisionsForSubgraph(
      final ARGState pRefinementRoot,
      final ARGReachedSet pReached
  ) {

    PredicatePrecision mergedPrecision = PredicatePrecision.empty();

    // find all distinct precisions to merge them
    Set<PredicatePrecision> uniquePrecisions = Sets.newIdentityHashSet();
    for (ARGState descendant : getNonCoveredStatesInSubgraph(pRefinementRoot)) {
      uniquePrecisions.add(extractPredicatePrecision(pReached, descendant));
    }

    for (PredicatePrecision precision : uniquePrecisions) {
      mergedPrecision = mergedPrecision.mergeWith(precision);
    }

    return mergedPrecision;
  }

  private VariableTrackingPrecision extractValuePrecision(final ARGReachedSet pReached,
      ARGState state) {
    return (VariableTrackingPrecision) Precisions
        .asIterable(pReached.asReachedSet().getPrecision(state))
        .filter(VariableTrackingPrecision.isMatchingCPAClass(ValueAnalysisCPA.class))
        .get(0);
  }

  protected final PredicatePrecision extractPredicatePrecision(final ARGReachedSet pReached,
      ARGState state) {
    return (PredicatePrecision) Precisions.asIterable(pReached.asReachedSet().getPrecision(state))
        .filter(Predicates.instanceOf(PredicatePrecision.class))
        .get(0);
  }

  private Collection<ARGState> getNonCoveredStatesInSubgraph(ARGState pRoot) {
    Collection<ARGState> subgraph = new HashSet<>();
    for (ARGState state : pRoot.getSubgraph()) {
      if (!state.isCovered()) {
        subgraph.add(state);
      }
    }
    return subgraph;
  }

  /**
   * A simple heuristic to detect similar repeated refinements.
   */
  private boolean isSimilarRepeatedRefinement(Collection<MemoryLocation> currentIncrement) {
    // a refinement is a similar, repeated refinement
    // if the (sorted) precision increment was already added in a previous refinement
    return avoidSimilarRepeatedRefinement && !previousRefinementIds.add(new TreeSet<>(currentIncrement).hashCode());
  }

  /**
   * This method chooses a new refinement root, in a bottom-up fashion along the error path.
   * It either picks the next state on the path sharing the same CFA location, or the (only)
   * child of the ARG root, what ever comes first.
   *
   * @param currentRoot the current refinement root
   * @return the relocated refinement root
   */
  private ARGState relocateRepeatedRefinementRoot(final ARGState currentRoot) {
    repeatedRefinements.inc();
    int currentRootNumber = AbstractStates.extractLocation(currentRoot).getNodeNumber();

    ARGPath path = ARGUtils.getOnePathTo(currentRoot);
    for (ARGState currentState : path.asStatesList().reverse()) {
      // skip identity, because a new root has to be found
      if (currentState == currentRoot) {
        continue;
      }

      if (currentRootNumber == AbstractStates.extractLocation(currentState).getNodeNumber()) {
        return currentState;
      }
    }

    return Iterables.getOnlyElement(path.getFirstState().getChildren());
  }

  private ARGState relocateRefinementRoot(final ARGState pRefinementRoot,
      final boolean  predicatePrecisionIsAvailable) {

    // no relocation needed if only running value analysis,
    // because there, this does slightly degrade performance
    // when running VA+PA, merging/covering and refinements
    // of both CPAs could lead to the state, where in two
    // subsequent refinements, two identical error paths
    // were found, through different parts of the ARG
    // So now, when running VA+PA, the refinement root
    // is set to the lowest common ancestor of those states
    // that are covered by the states in the subtree of the
    // original refinement root
    if(!predicatePrecisionIsAvailable) {
      return pRefinementRoot;
    }

    // no relocation needed if restart at top
    if(restartStrategy == RestartStrategy.ROOT) {
      return pRefinementRoot;
    }

    Set<ARGState> descendants = pRefinementRoot.getSubgraph();
    Set<ARGState> coveredStates = new HashSet<>();
    for (ARGState descendant : descendants) {
      coveredStates.addAll(descendant.getCoveredByThis());
    }
    coveredStates.add(pRefinementRoot);

    // no relocation needed if set of descendants is closed under coverage
    if(descendants.containsAll(coveredStates)) {
      return pRefinementRoot;
    }

    Map<ARGState, ARGState> predecessorRelation = Maps.newHashMap();
    SetMultimap<ARGState, ARGState> successorRelation = LinkedHashMultimap.create();

    Deque<ARGState> todo = new ArrayDeque<>(coveredStates);
    ARGState coverageTreeRoot = null;

    // build the coverage tree, bottom-up, starting from the covered states
    while (!todo.isEmpty()) {
      final ARGState currentState = todo.removeFirst();

      if (currentState.getParents().iterator().hasNext()) {
        ARGState parentState = currentState.getParents().iterator().next();
        todo.add(parentState);
        predecessorRelation.put(currentState, parentState);
        successorRelation.put(parentState, currentState);

      } else if (coverageTreeRoot == null) {
        coverageTreeRoot = currentState;
      }
    }

    // starting from the root of the coverage tree,
    // the new refinement root is either the first node
    // having two or more children, or the original
    // refinement root, what ever comes first
    ARGState newRefinementRoot = coverageTreeRoot;
    while (successorRelation.get(newRefinementRoot).size() == 1 && newRefinementRoot != pRefinementRoot) {
      newRefinementRoot = Iterables.getOnlyElement(successorRelation.get(newRefinementRoot));
    }

    rootRelocations.inc();
    return newRefinementRoot;
  }

  /**
   * This method creates a model for the given error path.
   *
   * @param errorPath the error path for which to create the model
   * @return the model for the given error path
   * @throws InterruptedException
   * @throws CPAException
   */
  @Override
  protected RichModel createModel(ARGPath errorPath) throws InterruptedException, CPAException {
    return concreteErrorPathAllocator.allocateAssignmentsToPath(checker.evaluate(errorPath));
  }

  @Override
  protected void printAdditionalStatistics(PrintStream pOut, Result pResult, ReachedSet pReached) {
    StatisticsWriter writer = StatisticsWriter.writingStatisticsTo(pOut);

    writer.put(rootRelocations)
        .put(repeatedRefinements);
  }
}
<|MERGE_RESOLUTION|>--- conflicted
+++ resolved
@@ -134,25 +134,6 @@
     final GenericPrefixProvider<ValueAnalysisState> prefixProvider =
         new ValueAnalysisPrefixProvider(logger, cfa, config);
 
-<<<<<<< HEAD
-    // fail hard on a repeated counterexample, this is most definitively a bug
-    if (!madeProgress(targetPaths.get(0))) {
-      throw new RefinementFailedException(Reason.RepeatedCounterexample, targetPaths.get(0));
-    }
-
-    return performRefinement(pReached, targets, targetPaths);
-  }
-
-  public CounterexampleInfo performRefinement(final ARGReachedSet pReached, ARGPath targetPath)
-      throws CPAException, InterruptedException {
-    Collection<ARGState> targets = Collections.singleton(targetPath.getLastState());
-
-    if (!madeProgress(targetPath)) {
-      throw new RefinementFailedException(Reason.RepeatedCounterexample, targetPath);
-    }
-
-    return performRefinement(pReached, targets, Lists.newArrayList(targetPath));
-=======
     return new ValueAnalysisRefiner(argCpa,
         checker,
         strongestPostOp,
@@ -162,7 +143,6 @@
         logger,
         valueAnalysisCpa.getShutdownNotifier(),
         cfa);
->>>>>>> cad5ab16
   }
 
   ValueAnalysisRefiner(final ARGCPA pArgCPA,
