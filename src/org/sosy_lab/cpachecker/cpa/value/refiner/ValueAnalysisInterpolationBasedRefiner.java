/*
 *  CPAchecker is a tool for configurable software verification.
 *  This file is part of CPAchecker.
 *
 *  Copyright (C) 2007-2014  Dirk Beyer
 *  All rights reserved.
 *
 *  Licensed under the Apache License, Version 2.0 (the "License");
 *  you may not use this file except in compliance with the License.
 *  You may obtain a copy of the License at
 *
 *      http://www.apache.org/licenses/LICENSE-2.0
 *
 *  Unless required by applicable law or agreed to in writing, software
 *  distributed under the License is distributed on an "AS IS" BASIS,
 *  WITHOUT WARRANTIES OR CONDITIONS OF ANY KIND, either express or implied.
 *  See the License for the specific language governing permissions and
 *  limitations under the License.
 *
 *
 *  CPAchecker web page:
 *    http://cpachecker.sosy-lab.org
 */
package org.sosy_lab.cpachecker.cpa.value.refiner;

import static com.google.common.collect.FluentIterable.from;

import java.io.PrintStream;
import java.util.ArrayDeque;
import java.util.Collection;
import java.util.Collections;
import java.util.Deque;
import java.util.HashMap;
import java.util.HashSet;
import java.util.Iterator;
import java.util.LinkedHashMap;
import java.util.List;
import java.util.Map;
import java.util.Set;

import org.sosy_lab.common.Pair;
import org.sosy_lab.common.collect.PathCopyingPersistentTreeMap;
import org.sosy_lab.common.configuration.Configuration;
import org.sosy_lab.common.configuration.InvalidConfigurationException;
import org.sosy_lab.common.configuration.Option;
import org.sosy_lab.common.configuration.Options;
import org.sosy_lab.common.log.LogManager;
import org.sosy_lab.cpachecker.cfa.CFA;
import org.sosy_lab.cpachecker.cfa.ast.AIdExpression;
import org.sosy_lab.cpachecker.cfa.ast.IAExpression;
import org.sosy_lab.cpachecker.cfa.ast.IASimpleDeclaration;
import org.sosy_lab.cpachecker.cfa.ast.IAStatement;
import org.sosy_lab.cpachecker.cfa.ast.IAssignment;
import org.sosy_lab.cpachecker.cfa.ast.c.CVariableDeclaration;
import org.sosy_lab.cpachecker.cfa.model.ADeclarationEdge;
import org.sosy_lab.cpachecker.cfa.model.AStatementEdge;
import org.sosy_lab.cpachecker.cfa.model.CFAEdge;
import org.sosy_lab.cpachecker.cfa.model.CFAEdgeType;
import org.sosy_lab.cpachecker.cfa.model.CFANode;
import org.sosy_lab.cpachecker.cfa.model.MultiEdge;
import org.sosy_lab.cpachecker.core.CPAcheckerResult.Result;
import org.sosy_lab.cpachecker.core.ShutdownNotifier;
import org.sosy_lab.cpachecker.core.interfaces.Statistics;
import org.sosy_lab.cpachecker.core.reachedset.ReachedSet;
import org.sosy_lab.cpachecker.cpa.arg.ARGPath;
import org.sosy_lab.cpachecker.cpa.arg.ARGState;
import org.sosy_lab.cpachecker.cpa.conditions.path.AssignmentsInPathCondition.UniqueAssignmentsInPathConditionState;
import org.sosy_lab.cpachecker.cpa.value.Value;
import org.sosy_lab.cpachecker.cpa.value.ValueAnalysisState;
import org.sosy_lab.cpachecker.cpa.value.ValueAnalysisState.MemoryLocation;
import org.sosy_lab.cpachecker.cpa.value.refiner.utils.ErrorPathClassifier;
import org.sosy_lab.cpachecker.cpa.value.refiner.utils.ErrorPathClassifier.ErrorPathPrefixPreference;
import org.sosy_lab.cpachecker.cpa.value.refiner.utils.ValueAnalysisFeasibilityChecker;
import org.sosy_lab.cpachecker.cpa.value.refiner.utils.ValueAnalysisInterpolator;
import org.sosy_lab.cpachecker.exceptions.CPAException;
import org.sosy_lab.cpachecker.exceptions.RefinementFailedException;
import org.sosy_lab.cpachecker.exceptions.RefinementFailedException.Reason;
import org.sosy_lab.cpachecker.util.AbstractStates;
import org.sosy_lab.cpachecker.util.statistics.StatCounter;
import org.sosy_lab.cpachecker.util.statistics.StatInt;
import org.sosy_lab.cpachecker.util.statistics.StatKind;
import org.sosy_lab.cpachecker.util.statistics.StatTimer;
import org.sosy_lab.cpachecker.util.statistics.StatisticsWriter;

import com.google.common.collect.HashMultimap;
import com.google.common.collect.Lists;
import com.google.common.collect.Multimap;

@Options(prefix="cpa.value.refiner")
public class ValueAnalysisInterpolationBasedRefiner implements Statistics {
  /**
   * whether or not to do lazy-abstraction, i.e., when true, the re-starting node
   * for the re-exploration of the ARG will be the node closest to the root
   * where new information is made available through the current refinement
   */
  @Option(description="whether or not to do lazy-abstraction")
  private boolean doLazyAbstraction = true;

  @Option(description="whether or not to avoid restarting at assume edges after a refinement")
  private boolean avoidAssumes = false;

  @Option(description="which prefix of an actual counterexample trace should be used for interpolation")
  private ErrorPathPrefixPreference prefixPreference = ErrorPathPrefixPreference.BEST;

  /**
   * the offset in the path from where to cut-off the subtree, and restart the analysis
   */
  private int interpolationOffset = -1;

  /**
   * a reference to the assignment-counting state, to make the precision increment aware of thresholds
   */
  private UniqueAssignmentsInPathConditionState assignments = null;

  // statistics
  private StatCounter totalInterpolations   = new StatCounter("Number of interpolations");
  private StatInt totalInterpolationQueries = new StatInt(StatKind.SUM, "Number of interpolation queries");
  private StatInt sizeOfInterpolant         = new StatInt(StatKind.AVG, "Size of interpolant");
  private StatTimer timerInterpolation      = new StatTimer("Time for interpolation");

  private final CFA cfa;
  private final LogManager logger;
  private final ShutdownNotifier shutdownNotifier;

  private final ValueAnalysisInterpolator interpolator;

  public ValueAnalysisInterpolationBasedRefiner(Configuration pConfig,
      final LogManager pLogger, final ShutdownNotifier pShutdownNotifier,
      final CFA pCfa)
      throws InvalidConfigurationException {
    pConfig.inject(this);

    logger           = pLogger;
    cfa              = pCfa;
    shutdownNotifier = pShutdownNotifier;
    interpolator     = new ValueAnalysisInterpolator(pConfig, logger, shutdownNotifier, cfa);
  }

  protected Map<ARGState, ValueAnalysisInterpolant> performInterpolation(ARGPath errorPath,
      ValueAnalysisInterpolant interpolant) throws CPAException, InterruptedException {
    totalInterpolations.inc();
    timerInterpolation.start();

    interpolationOffset = -1;

    List<CFAEdge> errorTrace = obtainErrorTrace(obtainErrorPathPrefix(errorPath, interpolant));

    Map<ARGState, ValueAnalysisInterpolant> pathInterpolants = new LinkedHashMap<>(errorPath.size());
    final Deque<ValueAnalysisState> callstack = new ArrayDeque<>();

    for (int i = 0; i < errorPath.size() - 1; i++) {
      shutdownNotifier.shutdownIfNecessary();

      if(!interpolant.isFalse()) {
        interpolant = interpolator.deriveInterpolant(errorTrace, i, interpolant, callstack);
      }

      totalInterpolationQueries.setNextValue(interpolator.getNumberOfInterpolationQueries());

      if(!interpolant.isTrivial() && interpolationOffset == -1) {
        interpolationOffset = i + 1;
      }

      if(interpolant.isTrivial()) {
        sizeOfInterpolant.setNextValue(0);
      }

      else {
        sizeOfInterpolant.setNextValue(interpolant.assignment.size());
      }

      pathInterpolants.put(errorPath.get(i + 1).getFirst(), interpolant);

      assert ((i != errorTrace.size() - 1) || interpolant.isFalse()) : "final interpolant is not false";
    }

    timerInterpolation.stop();
    return pathInterpolants;
  }

  public Multimap<CFANode, MemoryLocation> determinePrecisionIncrement(ARGPath errorPath)
      throws CPAException, InterruptedException {

    assignments = AbstractStates.extractStateByType(errorPath.getLast().getFirst(),
        UniqueAssignmentsInPathConditionState.class);

    Multimap<CFANode, MemoryLocation> increment = HashMultimap.create();

    Map<ARGState, ValueAnalysisInterpolant> itps = performInterpolation(errorPath, ValueAnalysisInterpolant.createInitial());

    for(Map.Entry<ARGState, ValueAnalysisInterpolant> itp : itps.entrySet()) {
      addToPrecisionIncrement(increment, AbstractStates.extractLocation(itp.getKey()), itp.getValue());
    }

    return increment;
  }

  /**
   * This method adds the given variable at the given location to the increment.
   *
   * @param increment the current increment
   * @param currentNode the current node for which to add a new variable
   * @param memoryLocation the name of the variable to add to the increment at the given edge
   */
  private void addToPrecisionIncrement(Multimap<CFANode, MemoryLocation> increment,
      CFANode currentNode,
      ValueAnalysisInterpolant itp) {
    for(MemoryLocation memoryLocation : itp.getMemoryLocations()) {
      if(assignments == null || !assignments.exceedsHardThreshold(memoryLocation)) {
        increment.put(currentNode, memoryLocation);
      }
    }
  }

  /**
   * This method determines the new refinement root.
   *
   * @param errorPath the error path from where to determine the refinement root
   * @param increment the current precision increment
   * @param isRepeatedRefinement the flag to determine whether or not this is a repeated refinement
   * @return the new refinement root
   * @throws RefinementFailedException if no refinement root can be determined
   */
  public Pair<ARGState, CFAEdge> determineRefinementRoot(ARGPath errorPath, Multimap<CFANode, MemoryLocation> increment,
      boolean isRepeatedRefinement) throws RefinementFailedException {

    if(interpolationOffset == -1) {
      throw new RefinementFailedException(Reason.InterpolationFailed, errorPath);
    }

    // if doing lazy abstraction, use the node closest to the root node where new information is present
    if (doLazyAbstraction) {
      // try to find a more suitable cut-off point when we deal with a repeated refinement or
      // cut-off is an assume edge, and this should be avoided
      if (isRepeatedRefinement || (avoidAssumes && cutOffIsAssumeEdge(errorPath))) {
        List<Pair<ARGState, CFAEdge>> trace = errorPath.subList(0, interpolationOffset - 1);

        // check in reverse order only when avoiding assumes
        if(avoidAssumes && cutOffIsAssumeEdge(errorPath)) {
          trace = Lists.reverse(trace);
        }

        // check each edge, if it assigns a "relevant" variable, if so, use that as new refinement root
        Collection<String> releventVariables = convertToIdentifiers(increment.values());
        for (Pair<ARGState, CFAEdge> currentElement : trace) {
          if(edgeAssignsVariable(currentElement.getSecond(), releventVariables)) {
            return errorPath.get(errorPath.indexOf(currentElement) + 1);
          }
        }
      }

      return errorPath.get(interpolationOffset);
    }

    // otherwise, just use the successor of the root node
    else {
      return errorPath.get(1);
    }
  }

  /**
   * This method obtains, from the error path, the list of CFA edges to be interpolated.
   *
   * @param errorPath the error path
   * @return the list of CFA edges to be interpolated
   */
  private List<CFAEdge> obtainErrorTrace(ARGPath errorPath) {
    return from(errorPath).transform(Pair.<CFAEdge>getProjectionToSecond()).toList();
  }

  /**
   * This path obtains a (sub)path of the error path which is given to the interpolation procedure.
   *
   * @param errorPath the original error path
   * @param interpolant the initial interpolant, i.e. the initial state, with which to check the error path.
   * @return a (sub)path of the error path which is given to the interpolation procedure
   * @throws CPAException
   * @throws InterruptedException
   */
  private ARGPath obtainErrorPathPrefix(ARGPath errorPath, ValueAnalysisInterpolant interpolant)
          throws CPAException, InterruptedException {

<<<<<<< HEAD
        List<ARGPath> prefixes = checker.getInfeasilbePrefixes(errorPath, interpolant.createValueAnalysisState(), new ArrayDeque<ValueAnalysisState>());
=======
    try {
      ValueAnalysisFeasibilityChecker checker = new ValueAnalysisFeasibilityChecker(logger, cfa);
>>>>>>> 4b2e0da0

      List<ARGPath> prefixes = checker.getInfeasilbePrefixes(errorPath, interpolant.createValueAnalysisState());

      errorPath = new ErrorPathClassifier(cfa.getVarClassification()).obtainPrefix(prefixPreference, prefixes);

    } catch (InvalidConfigurationException e) {
      throw new CPAException("Configuring ValueAnalysisFeasibilityChecker failed: " + e.getMessage(), e);
    }

    return errorPath;
  }

  /**
   * This method translates a collection of memory locations to a collection of variable identifiers.
   *
   * @param memoryLocations the collection of memory locations
   * @return the set of variable identifiers
   */
  private Collection<String> convertToIdentifiers(Collection<MemoryLocation> memoryLocations) {
    Set<String> identifiers = new HashSet<>();

    for(MemoryLocation memoryLocation : memoryLocations) {
      identifiers.add(memoryLocation.getAsSimpleString());
    }

    return identifiers;
  }

  /**
   * This method checks whether or not the current cut-off point is at an assume edge.
   *
   * @param errorPath the error path
   * @return true, if the current cut-off point is at an assume edge, else false
   */
  private boolean cutOffIsAssumeEdge(ARGPath errorPath) {
    return errorPath.get(Math.max(1, interpolationOffset - 1)).getSecond().getEdgeType() == CFAEdgeType.AssumeEdge;
  }

  /**
   * This method determines whether or not the current edge is assigning any of the given variables.
   *
   * @param currentEdge the current edge to inspect
   * @param variableNames the collection of variables to check for
   * @return true, if any of the given variables is assigned in the given edge
   */
  private boolean edgeAssignsVariable(CFAEdge currentEdge, Collection<String> variableNames) {
    switch (currentEdge.getEdgeType()) {
      case StatementEdge:
      case DeclarationEdge:
        return isAssigningEdge(currentEdge, variableNames);

      case MultiEdge:
        for (CFAEdge singleEdge : ((MultiEdge)currentEdge)) {
          if (isAssigningEdge(singleEdge, variableNames)) {
            return true;
          }
        }
        break;

      default:
        break;
    }

    return false;
  }

  /**
   * This method determines whether or not the current edge is assigning any of the given variables.
   *
   * @param currentEdge the current edge to inspect
   * @param variableNames the collection of variables to check for
   * @return true, if any of the given variables is assigned in the given edge
   */
  private boolean isAssigningEdge(CFAEdge currentEdge, Collection<String> variableNames) {
    if (currentEdge.getEdgeType() == CFAEdgeType.StatementEdge) {
      IAStatement statement = ((AStatementEdge)currentEdge).getStatement();

      if (statement instanceof IAssignment) {
        IAExpression assignedVariable = ((IAssignment)statement).getLeftHandSide();

        if (assignedVariable instanceof AIdExpression) {
          IASimpleDeclaration declaration = ((AIdExpression)assignedVariable).getDeclaration();

          if(declaration instanceof CVariableDeclaration) {
            return variableNames.contains(((CVariableDeclaration)declaration).getQualifiedName());
          }
        }
      }
    }

    else if (currentEdge.getEdgeType() == CFAEdgeType.DeclarationEdge) {
      ADeclarationEdge declEdge = ((ADeclarationEdge)currentEdge);
      if (declEdge.getDeclaration() instanceof CVariableDeclaration) {
        return variableNames.contains(((CVariableDeclaration)declEdge.getDeclaration()).getQualifiedName());
      }
    }

    return false;
  }

  @Override
  public String getName() {
    return "ValueAnalysisInterpolationBasedRefiner";
  }

  @Override
  public void printStatistics(PrintStream out, Result result, ReachedSet reached) {
    StatisticsWriter writer = StatisticsWriter.writingStatisticsTo(out).beginLevel();
    writer.put(totalInterpolations);
    writer.put(totalInterpolationQueries);
    writer.put(sizeOfInterpolant);
    writer.put(timerInterpolation);
  }

  public int getInterpolationOffset() {
    return interpolationOffset;
  }

  /**
   * This class represents a Value-Analysis interpolant, itself, just a mere wrapper around a map
   * from memory locations to values, representing a variable assignment.
   */
  public static class ValueAnalysisInterpolant {
    /**
     * the variable assignment of the interpolant
     */
    private final Map<MemoryLocation, Value> assignment;

    /**
     * the interpolant representing "true"
     */
    public static final ValueAnalysisInterpolant TRUE  = new ValueAnalysisInterpolant();

    /**
     * the interpolant representing "false"
     */
    public static final ValueAnalysisInterpolant FALSE = new ValueAnalysisInterpolant((Map<MemoryLocation, Value>)null);

    /**
     * Constructor for a new, empty interpolant, i.e. the interpolant representing "true"
     */
    private ValueAnalysisInterpolant() {
      assignment = new HashMap<>();
    }

    /**
     * Constructor for a new interpolant representing the given variable assignment
     *
     * @param pAssignment the variable assignment to be represented by the interpolant
     */
    public ValueAnalysisInterpolant(Map<MemoryLocation, Value> pAssignment) {
      assignment = pAssignment;
    }

    /**
     * This method serves as factory method for an initial, i.e. an interpolant representing "true"
     *
     * @return
     */
    public static ValueAnalysisInterpolant createInitial() {
      return new ValueAnalysisInterpolant();
    }

    public Set<MemoryLocation> getMemoryLocations() {
      return isFalse()
          ? Collections.<MemoryLocation>emptySet()
          : Collections.unmodifiableSet(assignment.keySet());
    }

    /**
     * This method joins to value-analysis interpolants. If the underlying map contains different values for a key
     * contained in both maps, the behaviour is undefined.
     *
     * @param other the value-analysis interpolant to join with this one
     * @return a new value-analysis interpolant containing the joined mapping of this and the other value-analysis
     * interpolant
     */
    public ValueAnalysisInterpolant join(ValueAnalysisInterpolant other) {

      if(assignment == null || other.assignment == null) {
        return ValueAnalysisInterpolant.FALSE;
      }

      Map<MemoryLocation, Value> newAssignment = new HashMap<>(assignment);

      // add other itp mapping - one by one for now, to check for correctness
      // newAssignment.putAll(other.assignment);
      for(Map.Entry<MemoryLocation, Value> entry : other.assignment.entrySet()) {
        if(newAssignment.containsKey(entry.getKey())) {
          assert(entry.getValue().equals(other.assignment.get(entry.getKey()))) : "interpolants mismatch in " + entry.getKey();
        }

        newAssignment.put(entry.getKey(), entry.getValue());
      }


      return new ValueAnalysisInterpolant(newAssignment);
    }

    @Override
    public int hashCode() {
      return (assignment == null) ? 0 : assignment.hashCode();
    }

    @Override
    public boolean equals(Object obj) {
      if (this == obj) {
        return true;
      }

      if (obj == null) {
        return false;
      }

      if (getClass() != obj.getClass()) {
        return false;
      }

      ValueAnalysisInterpolant other = (ValueAnalysisInterpolant) obj;
      if ((assignment == null && other.assignment != null) || (assignment != null && other.assignment == null)) {
        return false;
      }

      else if (!assignment.equals(other.assignment)) {
        return false;
      }

      return true;
    }

    /**
     * The method checks for trueness of the interpolant.
     *
     * @return true, if the interpolant represents "true", else false
     */
    public boolean isTrue() {
      return assignment.isEmpty();
    }

    /**
     * The method checks for falseness of the interpolant.
     *
     * @return true, if the interpolant represents "false", else true
     */
    public boolean isFalse() {
      return assignment == null;
    }

    /**
     * The method checks if the interpolant is a trivial one, i.e. if it represents either true or false
     *
     * @return true, if the interpolant is trivial, else false
     */
    public boolean isTrivial() {
      return isFalse() || isTrue();
    }

    /**
     * This method serves as factory method to create a value-analysis state from the interpolant
     *
     * @return a value-analysis state that represents the same variable assignment as the interpolant
     */
    public ValueAnalysisState createValueAnalysisState() {
      return new ValueAnalysisState(PathCopyingPersistentTreeMap.copyOf(assignment));
    }

    @Override
    public String toString() {
      if(isFalse()) {
        return "FALSE";
      }

      if(isTrue()) {
        return "TRUE";
      }

      return assignment.toString();
    }

    public boolean strengthen(ValueAnalysisState valueState, ARGState argState) {
      if (isTrivial()) {
        return false;
      }

      boolean strengthened = false;

      for (Map.Entry<MemoryLocation, Value> itp : assignment.entrySet()) {
        if(!valueState.contains(itp.getKey())) {
          valueState.assignConstant(itp.getKey(), itp.getValue());
          strengthened = true;
        }

        else if(valueState.contains(itp.getKey()) && valueState.getValueFor(itp.getKey()).asNumericValue().longValue() != itp.getValue().asNumericValue().longValue()) {
          assert false : "state and interpolant do not match in value for variable " + itp.getKey() + "[state = " + valueState.getValueFor(itp.getKey()).asNumericValue().longValue() + " != " + itp.getValue() + " = itp] for state " + argState.getStateId();
        }
      }

      return strengthened;
    }

    /**
     * This method weakens the interpolant to the given set of memory location identifiers.
     *
     * As the information on what to retain is derived in a static syntactical analysis, the set to retain is a
     * collection of memory location identifiers, instead of {@link MemoryLocation}s, as offsets cannot be provided.
     *
     * @param toRetain the set of memory location identifiers to retain in the interpolant.
     * @return the weakened interpolant
     */
    public ValueAnalysisInterpolant weaken(Set<String> toRetain) {
      if (isTrivial()) {
        return this;
      }

      ValueAnalysisInterpolant weakenedItp = new ValueAnalysisInterpolant(new HashMap<>(assignment));

      for(Iterator<MemoryLocation> it = weakenedItp.assignment.keySet().iterator(); it.hasNext(); ) {
        MemoryLocation current = it.next();

        if(!toRetain.contains(current.getAsSimpleString())) {
          it.remove();
        }
      }

      return weakenedItp;
    }
  }
}<|MERGE_RESOLUTION|>--- conflicted
+++ resolved
@@ -280,14 +280,10 @@
   private ARGPath obtainErrorPathPrefix(ARGPath errorPath, ValueAnalysisInterpolant interpolant)
           throws CPAException, InterruptedException {
 
-<<<<<<< HEAD
-        List<ARGPath> prefixes = checker.getInfeasilbePrefixes(errorPath, interpolant.createValueAnalysisState(), new ArrayDeque<ValueAnalysisState>());
-=======
     try {
       ValueAnalysisFeasibilityChecker checker = new ValueAnalysisFeasibilityChecker(logger, cfa);
->>>>>>> 4b2e0da0
-
-      List<ARGPath> prefixes = checker.getInfeasilbePrefixes(errorPath, interpolant.createValueAnalysisState());
+
+      List<ARGPath> prefixes = checker.getInfeasilbePrefixes(errorPath, interpolant.createValueAnalysisState(), new ArrayDeque<ValueAnalysisState>());
 
       errorPath = new ErrorPathClassifier(cfa.getVarClassification()).obtainPrefix(prefixPreference, prefixes);
 
