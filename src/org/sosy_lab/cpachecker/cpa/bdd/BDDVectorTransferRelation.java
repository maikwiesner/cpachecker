--- conflicted
+++ resolved
@@ -41,10 +41,7 @@
 import org.sosy_lab.common.configuration.Option;
 import org.sosy_lab.common.configuration.Options;
 import org.sosy_lab.cpachecker.cfa.CFA;
-<<<<<<< HEAD
 import org.sosy_lab.cpachecker.cfa.ast.CInitializer;
-=======
->>>>>>> 59c81275
 import org.sosy_lab.cpachecker.cfa.ast.c.CArraySubscriptExpression;
 import org.sosy_lab.cpachecker.cfa.ast.c.CAssignment;
 import org.sosy_lab.cpachecker.cfa.ast.c.CBinaryExpression;
@@ -56,10 +53,7 @@
 import org.sosy_lab.cpachecker.cfa.ast.c.CFieldReference;
 import org.sosy_lab.cpachecker.cfa.ast.c.CFloatLiteralExpression;
 import org.sosy_lab.cpachecker.cfa.ast.c.CFunctionCallAssignmentStatement;
-<<<<<<< HEAD
-=======
 import org.sosy_lab.cpachecker.cfa.ast.c.CFunctionCallStatement;
->>>>>>> 59c81275
 import org.sosy_lab.cpachecker.cfa.ast.c.CIdExpression;
 import org.sosy_lab.cpachecker.cfa.ast.c.CInitializerExpression;
 import org.sosy_lab.cpachecker.cfa.ast.c.CIntegerLiteralExpression;
@@ -86,10 +80,7 @@
 import org.sosy_lab.cpachecker.exceptions.CPATransferException;
 import org.sosy_lab.cpachecker.exceptions.UnrecognizedCCodeException;
 import org.sosy_lab.cpachecker.util.VariableClassification;
-<<<<<<< HEAD
-=======
 import org.sosy_lab.cpachecker.util.VariableClassification.Partition;
->>>>>>> 59c81275
 import org.sosy_lab.cpachecker.util.predicates.NamedRegionManager;
 import org.sosy_lab.cpachecker.util.predicates.interfaces.Region;
 
@@ -114,10 +105,6 @@
   @Option(description = "declare vars ordered in partitions")
   private boolean initPartitions = true;
 
-<<<<<<< HEAD
-  private final VariableClassification varClass;
-  private final Map<Multimap<String, String>, String> partitionToTmpVar =
-=======
   @Option(description = "declare partitions ordered")
   private boolean initPartitionsOrdered = true;
 
@@ -126,20 +113,14 @@
 
   private final VariableClassification varClass;
   private final Map<Multimap<String, String>, String> varsToTmpVar =
->>>>>>> 59c81275
       new HashMap<Multimap<String, String>, String>();
 
   private final BitvectorManager bvmgr;
   private final NamedRegionManager rmgr;
 
   /** for statistics */
-<<<<<<< HEAD
-  private int createdPredicates;
-  private int deletedPredicates;
-=======
   private int createdPredicates = 0;
   private int deletedPredicates = 0;
->>>>>>> 59c81275
 
   /** The Constructor of BDDVectorTransferRelation sets the NamedRegionManager
    * and the BitVectorManager. Both are used to build and manipulate BDDs,
@@ -154,25 +135,13 @@
 
     assert cfa.getVarClassification().isPresent();
     this.varClass = cfa.getVarClassification().get();
-<<<<<<< HEAD
-    initVars(precision);
-=======
     initVars(precision, cfa);
->>>>>>> 59c81275
   }
 
   /** The BDDRegionManager orders the variables as they are declared
    *  (later vars are deeper in the BDD).
    *  This function declares those vars in the beginning of the analysis,
    *  so that we can choose between some orders. */
-<<<<<<< HEAD
-  private void initVars(BDDVectorPrecision precision) {
-    int size = bvmgr.getBitSize();
-
-    if (initPartitions) {
-      for (Multimap<String, String> vars : varClass.getPartitions()) {
-        createPredicates(size, vars, precision);
-=======
   private void initVars(BDDVectorPrecision precision, CFA cfa) {
     Collection<Partition> booleanPartitions = varClass.getBooleanPartitions();
     Collection<Partition> discreteValuePartitions = varClass.getDiscreteValuePartitions();
@@ -195,55 +164,15 @@
         } else {
           // createPredicates(partition.getVars(), precision, bitsize);
         }
->>>>>>> 59c81275
       }
 
     } else {
       Multimap<String, String> vars = varClass.getAllVars();
-<<<<<<< HEAD
-      createPredicates(size, vars, precision);
-=======
       createPredicates(vars, precision, bitsize);
->>>>>>> 59c81275
     }
   }
 
   /** This function declares variables for a given collection of vars.
-<<<<<<< HEAD
-   * The flag 'bitwise' chooses between initialing each var after each other
-   * or bitwise overlapped (bit1 of all vars, then bit2 of all vars, etc). */
-  private void createPredicates(int size, Multimap<String, String> vars, BDDVectorPrecision precision) {
-
-    // add a temporary variable for each partition
-    // (or for allVars, then this action is senseless, but simplifies code)
-    String tmpVar = TMP_VARIABLE + "_" + partitionToTmpVar.size();
-    partitionToTmpVar.put(vars, tmpVar);
-
-    if (initBitwise) {
-      // [a2, b2, c2, a1, b1, c1, a0, b0, c0]
-      for (int i = 0; i < size; i++) {
-        int index = initBitsIncreasing ? i : (size - i - 1);
-        for (Entry<String, String> entry : vars.entries()) {
-          if (precision.isTracking(entry.getKey(), entry.getValue())) {
-            rmgr.createPredicate(buildVarName(entry.getKey(), entry.getValue()) + "@" + index);
-          }
-        }
-        rmgr.createPredicate(tmpVar + "@" + index);
-      }
-
-    } else {
-      // [a2, a1, a0, b2, b1, b0, c2, c1, c0]
-      for (Entry<String, String> entry : vars.entries()) { // different loop order!
-        for (int i = 0; i < size; i++) {
-          if (precision.isTracking(entry.getKey(), entry.getValue())) {
-            int index = initBitsIncreasing ? i : (size - i - 1);
-            rmgr.createPredicate(buildVarName(entry.getKey(), entry.getValue()) + "@" + index);
-          }
-        }
-        for (int i = 0; i < size; i++) {
-          int index = initBitsIncreasing ? i : (size - i - 1);
-          rmgr.createPredicate(tmpVar + "@" + index);
-=======
    * The value 'bitsize' chooses how much bits are used for each var. */
   private void createPredicates(Multimap<String, String> vars,
       BDDVectorPrecision precision, int bitsize) {
@@ -306,7 +235,6 @@
             int index = initBitsIncreasing ? i : (bitsize - i - 1);
             createPredicate(tmpVar + "@" + index);
           }
->>>>>>> 59c81275
         }
       }
     }
@@ -403,10 +331,6 @@
       if (precision.isTracking(function, varName)) {
 
         Region newRegion = state.getRegion();
-<<<<<<< HEAD
-        Region[] var = createPredicate(buildVarName(function, varName));
-=======
->>>>>>> 59c81275
         CRightHandSide rhs = assignment.getRightHandSide();
 
         if (rhs instanceof CExpression) {
@@ -416,39 +340,6 @@
             // this is done to handle assignments like "a = !a;" as "tmp = !a; a = tmp;"
             String tmpVarName;
             if (initPartitions) {
-<<<<<<< HEAD
-              tmpVarName = partitionToTmpVar.get(varClass.getPartitionForVar(function, varName));
-            } else {
-              tmpVarName = TMP_VARIABLE;
-            }
-            Region[] tmp = createPredicate(tmpVarName);
-
-            // make region for RIGHT SIDE and build equality of var and region
-            BDDCExpressionVisitor ev = new BDDCExpressionVisitor(state, precision);
-            Region[] regRHS = exp.accept(ev);
-            newRegion = addEquality(tmp, regRHS, newRegion);
-
-            // delete var, make tmp equal to (new) var, then delete tmp
-            newRegion = removePredicate(newRegion, var);
-            newRegion = addEquality(var, tmp, newRegion);
-            newRegion = removePredicate(newRegion, tmp);
-
-          } else {
-            newRegion = removePredicate(newRegion, var);
-
-            // make region for RIGHT SIDE and build equality of var and region
-            BDDCExpressionVisitor ev = new BDDCExpressionVisitor(state, precision);
-            Region[] regRHS = ((CExpression) rhs).accept(ev);
-            newRegion = addEquality(var, regRHS, newRegion);
-          }
-
-        } else {
-          // else if (rhs instanceof CFunctionCallExpression) {
-          // call of external function: we know nothing, so we do nothing
-          // TODO can we assume, that malloc returns something !=0?
-          // are there some "save functions"?
-          newRegion = removePredicate(newRegion, var);
-=======
               tmpVarName = varsToTmpVar.get(varClass.getPartitionForVar(function, varName).getVars());
             } else {
               tmpVarName = varsToTmpVar.get(varClass.getAllVars());
@@ -524,7 +415,6 @@
             newRegion = removePredicate(newRegion, var);
 
           }
->>>>>>> 59c81275
         }
 
         result = new BDDState(rmgr, state.getFunctionCallState(), newRegion,
@@ -563,24 +453,6 @@
       String varName = vdecl.getName();
       String scopedVarName = buildVarName(function, varName);
       if (precision.isTracking(function, varName)) {
-<<<<<<< HEAD
-        Region[] var = createPredicate(scopedVarName);
-        Region newRegion = removePredicate(state.getRegion(), var);
-
-        // track vars, so we can delete them after returning from a function,
-        // see handleFunctionReturnEdge(...) for detail.
-        if (!vdecl.isGlobal()) {
-          state.getVars().add(scopedVarName);
-        }
-
-        // initializer on RIGHT SIDE available, make region for it
-        if (init != null) {
-          BDDCExpressionVisitor ev = new BDDCExpressionVisitor(state, precision);
-          Region[] regRHS = init.accept(ev);
-          newRegion = addEquality(var, regRHS, newRegion);
-          return new BDDState(rmgr, state.getFunctionCallState(), newRegion,
-              state.getVars(), cfaEdge.getPredecessor().getFunctionName());
-=======
 
 
         Partition partition = varClass.getPartitionForEdge(cfaEdge);
@@ -623,7 +495,6 @@
             return new BDDState(rmgr, state.getFunctionCallState(), newRegion,
                 state.getVars(), cfaEdge.getPredecessor().getFunctionName());
           }
->>>>>>> 59c81275
         }
       }
     }
@@ -657,13 +528,6 @@
 
       // make region for arg and build equality of var and arg
       if (precision.isTracking(innerFunctionName, varName)) {
-<<<<<<< HEAD
-        newVars.add(scopedVarName);
-        Region[] var = createPredicate(scopedVarName);
-        BDDCExpressionVisitor ev = new BDDCExpressionVisitor(state, precision);
-        Region[] arg = args.get(i).accept(ev);
-        newRegion = addEquality(var, arg, newRegion);
-=======
 
         Partition partition = varClass.getPartitionForEdge(cfaEdge, i);
         if (varClass.getBooleanPartitions().contains(partition)) {
@@ -682,7 +546,6 @@
             newVars.add(var[j]);
           }
         }
->>>>>>> 59c81275
       }
     }
 
@@ -699,25 +562,14 @@
 
     // delete variables from returning function,
     // this results in a smaller BDD and allows to call a function twice.
-<<<<<<< HEAD
-    for (String varName : state.getVars()) {
-      newRegion = removePredicate(newRegion, createPredicate(varName));
-=======
     for (Region r : state.getVars()) {
       newRegion = removePredicate(newRegion, r);
->>>>>>> 59c81275
     }
 
     // set result of function equal to variable on left side
     CFunctionSummaryEdge fnkCall = cfaEdge.getSummaryEdge();
     CStatement call = fnkCall.getExpression().asStatement();
 
-<<<<<<< HEAD
-    // make region (predicate) for RIGHT SIDE
-    Region[] retVar = createPredicate(buildVarName(state.getFunctionName(), FUNCTION_RETURN_VARIABLE));
-
-=======
->>>>>>> 59c81275
     // handle assignments like "y = f(x);"
     if (call instanceof CFunctionCallAssignmentStatement) {
       CFunctionCallAssignmentStatement cAssignment = (CFunctionCallAssignmentStatement) call;
@@ -728,15 +580,6 @@
       BDDState functionCall = state.getFunctionCallState();
       String function = isGlobal(lhs) ? null : functionCall.getFunctionName();
       String varName = lhs.toASTString();
-<<<<<<< HEAD
-      if (precision.isTracking(function, varName)) {
-        Region[] var = createPredicate(buildVarName(function, varName));
-        newRegion = removePredicate(newRegion, var);
-        newRegion = addEquality(var, retVar, newRegion);
-      }
-    }
-=======
->>>>>>> 59c81275
 
       Partition partition = varClass.getPartitionForEdge(cfaEdge);
       if (varClass.getBooleanPartitions().contains(partition)) {
@@ -748,26 +591,6 @@
           newRegion = addEquality(var, retVar, newRegion);
         }
 
-<<<<<<< HEAD
-    return new BDDState(rmgr, state.getFunctionCallState().getFunctionCallState(),
-        newRegion, state.getFunctionCallState().getVars(),
-        cfaEdge.getSuccessor().getFunctionName());
-  }
-
-  /** This function handles functionStatements like "return (x)".
-   * The equality of the returnValue (FUNCTION_RETURN_VARIABLE) and the
-   * evaluated right side ("x") is added to the new state. */
-  private BDDState handleReturnStatementEdge(BDDState state, CReturnStatementEdge cfaEdge,
-      BDDVectorPrecision precision) throws UnrecognizedCCodeException {
-
-    // make variable (predicate) for returnStatement,
-    // delete variable, if it was used before, this is done with an existential operator
-    String scopedFuncName = buildVarName(state.getFunctionName(), FUNCTION_RETURN_VARIABLE);
-    Region[] retvar = createPredicate(scopedFuncName);
-
-    assert state.getRegion().equals(removePredicate(state.getRegion(), retvar)) : scopedFuncName
-        + " was used twice in one trace??";
-=======
         // LAST ACTION: delete varname of right side
         newRegion = removePredicate(newRegion, retVar);
 
@@ -798,7 +621,6 @@
     } else {
       assert false;
     }
->>>>>>> 59c81275
 
     return new BDDState(rmgr, state.getFunctionCallState().getFunctionCallState(),
         newRegion, state.getFunctionCallState().getVars(),
@@ -812,11 +634,6 @@
       BDDVectorPrecision precision) throws UnrecognizedCCodeException {
     CRightHandSide rhs = cfaEdge.getExpression();
     if (rhs instanceof CExpression) {
-<<<<<<< HEAD
-      BDDCExpressionVisitor ev = new BDDCExpressionVisitor(state, precision);
-      Region[] regRHS = ((CExpression) rhs).accept(ev);
-      Region newRegion = addEquality(retvar, regRHS, state.getRegion());
-=======
 
       Region newRegion = state.getRegion();
       Partition partition = varClass.getPartitionForEdge(cfaEdge);
@@ -849,7 +666,6 @@
         newRegion = addEquality(retvar, regRHS, newRegion);
       }
 
->>>>>>> 59c81275
       return new BDDState(rmgr, state.getFunctionCallState(), newRegion,
           state.getVars(), cfaEdge.getPredecessor().getFunctionName());
     }
@@ -865,11 +681,6 @@
       BDDVectorPrecision precision) throws UnrecognizedCCodeException {
 
     CExpression expression = cfaEdge.getExpression();
-<<<<<<< HEAD
-    BDDCExpressionVisitor ev = new BDDCExpressionVisitor(state, precision);
-    Region[] operand = expression.accept(ev);
-=======
->>>>>>> 59c81275
 
     Region evaluated = null;
     Partition partition = varClass.getPartitionForEdge(cfaEdge);
@@ -918,12 +729,6 @@
     } else {
       final Region[] assignRegions = bvmgr.makeBinaryEqual(leftSide, rightSide);
 
-<<<<<<< HEAD
-      // get information from region into evaluated region
-      Region newRegion = rmgr.makeAnd(state.getRegion(), evaluated);
-      if (newRegion.isFalse()) { // assumption is not fulfilled / not possible
-        return null;
-=======
       Region result;
 
       if (addIncreasing) {
@@ -931,7 +736,6 @@
         for (int i = 1; i < assignRegions.length; i++) {
           result = rmgr.makeAnd(result, assignRegions[i]);
         }
->>>>>>> 59c81275
       } else {
         result = assignRegions[assignRegions.length - 1];
         for (int i = assignRegions.length - 2; i >= 0; i--) {
@@ -945,70 +749,6 @@
     }
   }
 
-<<<<<<< HEAD
-  /** This function builds the equality of left and right side and adds it to the environment.
-   * If left or right side is null, the environment is returned unchanged. */
-  private Region addEquality(Region[] leftSide, Region[] rightSide, Region environment) {
-    if (leftSide == null || rightSide == null) {
-      return environment;
-    } else {
-      final Region[] assignRegions = bvmgr.makeBinaryEqual(leftSide, rightSide);
-
-      //      // TODO maybe faster??
-      //      Region[] tmp = assignRegions;
-      //      while (tmp.length > 1) {
-      //        Region[] tmp2 = new Region[tmp.length / 2];
-      //        for (int i = 0; i < tmp2.length; i++) {
-      //          tmp2[i] = rmgr.makeAnd(tmp[2 * i], tmp[2 * i + 1]);
-      //        }
-      //        if (tmp.length != tmp2.length * 2) {
-      //          assert tmp.length == tmp2.length * 2 + 1;
-      //          tmp2[tmp2.length - 1] = rmgr.makeAnd(tmp2[tmp2.length - 1], tmp[tmp.length - 1]);
-      //        }
-      //        tmp = tmp2;
-      //      }
-      //
-      //      assert tmp.length == 1;
-      //      Region result1 = rmgr.makeAnd(environment, tmp[0]);
-
-      Region result;
-
-      if (addIncreasing) {
-        result = assignRegions[0];
-        for (int i = 1; i < assignRegions.length; i++) {
-          result = rmgr.makeAnd(result, assignRegions[i]);
-        }
-      } else {
-        result = assignRegions[assignRegions.length - 1];
-        for (int i = assignRegions.length - 2; i >= 0; i--) {
-          result = rmgr.makeAnd(result, assignRegions[i]);
-        }
-      }
-
-      result = rmgr.makeAnd(environment, result);
-
-      return result;
-    }
-  }
-
-  /** This function returns regions containing bits of a variable.
-   * returns regions for positions of a variable, s --> [s@0, s@1, s@2] */
-  private Region[] createPredicate(String s) {
-    int size = bvmgr.getBitSize();
-    Region[] newRegions = new Region[size];
-    for (int i = size - 1; i >= 0; i--) { // inverse order
-      newRegions[i] = rmgr.createPredicate(s + "@" + i);
-    }
-    createdPredicates += size;
-    return newRegions;
-  }
-
-  /** This function returns a region without a variable. */
-  private Region removePredicate(Region region, Region... existing) {
-    region = rmgr.makeExists(region, existing);
-    return region;
-  }
-=======
   /** This function returns a region for a variable. */
   private Region createPredicate(String varName) {
     createdPredicates++;
@@ -1171,7 +911,6 @@
     }
   }
 
->>>>>>> 59c81275
 
   /** This Visitor evaluates the visited expression and creates a region for it. */
   private class BDDVectorCExpressionVisitor
@@ -1180,11 +919,7 @@
     private String functionName;
     private BDDVectorPrecision precision;
 
-<<<<<<< HEAD
-    BDDCExpressionVisitor(BDDState state, BDDVectorPrecision prec) {
-=======
     BDDVectorCExpressionVisitor(BDDState state, BDDVectorPrecision prec) {
->>>>>>> 59c81275
       this.functionName = state.getFunctionName();
       this.precision = prec;
     }
@@ -1197,22 +932,14 @@
       String function = isGlobal(exp) ? null : functionName;
 
       if (precision.isTracking(function, var)) {
-<<<<<<< HEAD
-        return createPredicate(buildVarName(function, var));
-=======
         return createPredicates(buildVarName(function, var));
->>>>>>> 59c81275
       } else {
         return null;
       }
     }
 
     @Override
-<<<<<<< HEAD
-    public Region[] visit(CArraySubscriptExpression exp) throws UnrecognizedCCodeException {
-=======
     public Region[] visit(CArraySubscriptExpression exp) {
->>>>>>> 59c81275
       return makePredicate(exp, functionName, precision);
     }
 
@@ -1295,20 +1022,12 @@
     }
 
     @Override
-<<<<<<< HEAD
-    public Region[] visit(CFieldReference exp) throws UnrecognizedCCodeException {
-=======
     public Region[] visit(CFieldReference exp) {
->>>>>>> 59c81275
       return makePredicate(exp, functionName, precision);
     }
 
     @Override
-<<<<<<< HEAD
-    public Region[] visit(CIdExpression exp) throws UnrecognizedCCodeException {
-=======
     public Region[] visit(CIdExpression exp) {
->>>>>>> 59c81275
       return makePredicate(exp, functionName, precision);
     }
 
@@ -1354,11 +1073,7 @@
         break;
 
       case MINUS: // -X == (0-X)
-<<<<<<< HEAD
-        returnValue = bvmgr.makeSub(bvmgr.makeNumber(BigInteger.ZERO), operand);
-=======
         returnValue = bvmgr.makeSub(bvmgr.makeNumber(BigInteger.ZERO, bitsize), operand);
->>>>>>> 59c81275
         break;
 
       default:
