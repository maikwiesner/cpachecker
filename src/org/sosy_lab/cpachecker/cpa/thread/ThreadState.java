--- conflicted
+++ resolved
@@ -84,15 +84,7 @@
   @Override
   public int compareTo(CompatibleState pOther) {
     ThreadState other = (ThreadState) pOther;
-<<<<<<< HEAD
-    int result = 0;
-    int size = this.threadSet.size();
-
-    result = other.threadSet.size() - size; // decreasing queue
-=======
-
     int result = other.threadSet.size() - this.threadSet.size(); // decreasing queue
->>>>>>> 30c6dbe7
 
     if (result != 0) {
       return result;
