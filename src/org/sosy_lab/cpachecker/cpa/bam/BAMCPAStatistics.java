/*
 *  CPAchecker is a tool for configurable software verification.
 *  This file is part of CPAchecker.
 *
 *  Copyright (C) 2007-2014  Dirk Beyer
 *  All rights reserved.
 *
 *  Licensed under the Apache License, Version 2.0 (the "License");
 *  you may not use this file except in compliance with the License.
 *  You may obtain a copy of the License at
 *
 *      http://www.apache.org/licenses/LICENSE-2.0
 *
 *  Unless required by applicable law or agreed to in writing, software
 *  distributed under the License is distributed on an "AS IS" BASIS,
 *  WITHOUT WARRANTIES OR CONDITIONS OF ANY KIND, either express or implied.
 *  See the License for the specific language governing permissions and
 *  limitations under the License.
 *
 *
 *  CPAchecker web page:
 *    http://cpachecker.sosy-lab.org
 */
package org.sosy_lab.cpachecker.cpa.bam;

import java.io.PrintStream;
import java.util.ArrayList;
import java.util.List;
import org.sosy_lab.cpachecker.core.CPAcheckerResult.Result;
import org.sosy_lab.cpachecker.core.reachedset.UnmodifiableReachedSet;
import org.sosy_lab.cpachecker.util.statistics.AbstractStatistics;

/**
 * Prints some BAM related statistics
 */
class BAMCPAStatistics extends AbstractStatistics {

  private final AbstractBAMCPA cpa;
  private List<BAMBasedRefiner> refiners = new ArrayList<>();

  public BAMCPAStatistics(AbstractBAMCPA cpa) {
    this.cpa = cpa;
  }

  @Override
  public String getName() {
    return "BAMCPA";
  }

  public void addRefiner(BAMBasedRefiner pRefiner) {
    refiners.add(pRefiner);
  }

  @Override
  public void printStatistics(PrintStream out, Result result, UnmodifiableReachedSet reached) {

    TimedReducer reducer = cpa.getReducer();
    put(out, "Number of blocks", cpa.getBlockPartitioning().getBlocks().size());
    put(out, "Time for building block partitioning", cpa.blockPartitioningTimer);
    put(out, 0, reducer.reduceTime);
    put(out, 0, reducer.expandTime);
    put(out, 0, reducer.reducePrecisionTime);
    put(out, 0, reducer.expandPrecisionTime);

    for (BAMBasedRefiner refiner : refiners) {
      // TODO We print these statistics also for use-cases of BAM-refiners, that never use timers. Can we ignore them?
      out.println("\n" + refiner.getClass().getSimpleName() + ":");
      put(out, 1, refiner.computePathTimer);
      put(out, 1, refiner.computeSubtreeTimer);
      put(out, 1, refiner.computeCounterexampleTimer);
      put(out, 1, refiner.removeCachedSubtreeTimer);
    }

    //Add to reached set all states from BAM cache
    // These lines collect all states for 'Coverage Reporting'
//    Collection<ReachedSet> cachedStates = data.bamCache.getAllCachedReachedStates();
//    for (ReachedSet set : cachedStates) {
//      set.forEach(
//          (state, precision) -> {
//            // Method 'add' adds state not only in list of reached states, but also in waitlist,
//            // so we should delete it.
//            reached.add(state, precision);
//            reached.removeOnlyFromWaitlist(state);
//          });
//    }
<<<<<<< HEAD

    exportAllReachedSets(argFile, indexedArgFile, reached);
    exportUsedReachedSets(simplifiedArgFile, reached);
  }

  private void exportAllReachedSets(final Path superArgFile, final PathTemplate indexedFile,
                                      final UnmodifiableReachedSet mainReachedSet) {

    if (superArgFile != null) {

      final Set<UnmodifiableReachedSet> allReachedSets = new HashSet<>();
      allReachedSets.addAll(data.bamCache.getAllCachedReachedStates());
      allReachedSets.add(mainReachedSet);

      final Set<ARGState> rootStates = new HashSet<>();
      final Multimap<ARGState, ARGState> connections = HashMultimap.create();

      for (final UnmodifiableReachedSet reachedSet : allReachedSets) {
        ARGState rootState = (ARGState) reachedSet.getFirstState();
        rootStates.add(rootState);
        Multimap<ARGState, ARGState> localConnections = HashMultimap.create();
        getConnections(rootState, localConnections);
        connections.putAll(localConnections);

        // dump small graph
        writeArg(indexedFile.getPath(((ARGState) reachedSet.getFirstState()).getStateId()),
                localConnections, Collections.singleton((ARGState) reachedSet.getFirstState()));
      }

      // dump super-graph
      writeArg(superArgFile, connections, rootStates);
    }
  }

  /** dump only those ReachedSets, that are reachable from mainReachedSet. */
  private void exportUsedReachedSets(final Path superArgFile, final UnmodifiableReachedSet mainReachedSet) {

    if (superArgFile != null) {

      final Multimap<ARGState, ARGState> connections = HashMultimap.create();
      final Set<ARGState> rootStates = getUsedRootStates(mainReachedSet, connections);
      writeArg(superArgFile, connections, rootStates);
    }
  }

  private void writeArg(final Path file,
                        final Multimap<ARGState, ARGState> connections,
                        final Set<ARGState> rootStates) {
    try (Writer w = MoreFiles.openOutputFile(file, Charset.defaultCharset())) {
      ARGToDotWriter.write(
          w,
          rootStates,
          connections,
          ARGState::getChildren,
          Predicates.alwaysTrue(),
          highlightSummaryEdge);
    } catch (IOException e) {
      logger.logUserException(Level.WARNING, e, String.format("Could not write ARG to file: %s", file));
    }
  }

  private Set<ARGState> getUsedRootStates(final UnmodifiableReachedSet mainReachedSet,
                                          final Multimap<ARGState, ARGState> connections) {
    final Set<UnmodifiableReachedSet> finished = new HashSet<>();
    final Deque<UnmodifiableReachedSet> waitlist = new ArrayDeque<>();
    waitlist.add(mainReachedSet);
    while (!waitlist.isEmpty()){
      final UnmodifiableReachedSet reachedSet = waitlist.pop();
      if (!finished.add(reachedSet)) {
        continue;
      }
      final ARGState rootState = (ARGState) reachedSet.getFirstState();
      final Set<ReachedSet> referencedReachedSets = getConnections(rootState, connections);
      waitlist.addAll(referencedReachedSets);
    }

    final Set<ARGState> rootStates = new HashSet<>();
    for (UnmodifiableReachedSet reachedSet : finished) {
      rootStates.add((ARGState)reachedSet.getFirstState());
    }
    return rootStates;
  }

  /**
   * This method iterates over all reachable states from rootState
   * and searches for connections to other reachedSets (a set of all those other reachedSets is returned).
   * As side-effect we collect a Multimap of all connections:
   * - from a state (in current reachedSet) to its reduced state (in other rechedSet) and
   * - from a foreign state (in other reachedSet) to its expanded state(s) (in current reachedSet).
   */
  private Set<ReachedSet> getConnections(final ARGState rootState, final Multimap<ARGState, ARGState> connections) {
    final Set<ReachedSet> referencedReachedSets = new HashSet<>();
    final Set<ARGState> finished = new HashSet<>();
    final Deque<ARGState> waitlist = new ArrayDeque<>();
    waitlist.add(rootState);
    while (!waitlist.isEmpty()) {
      ARGState state = waitlist.pop();
      if (!finished.add(state)) {
        continue;
      }
      if (data.hasInitialState(state)) {
        for (ARGState child : state.getChildren()) {
          assert data.hasExpandedState(child);
          ReachedSet target =
              data.getReachedSetForInitialState(state, data.getReducedStateForExpandedState(child));

          referencedReachedSets.add(target);
          ARGState targetState = (ARGState) target.getFirstState();
          connections.put(state, targetState);
        }
      }
      if (data.hasExpandedState(state)) {
        AbstractState sourceState = data.getReducedStateForExpandedState(state);
        connections.put((ARGState) sourceState, state);
      }
      waitlist.addAll(state.getChildren());
    }
    return referencedReachedSets;
=======
>>>>>>> 110052e6
  }
}<|MERGE_RESOLUTION|>--- conflicted
+++ resolved
@@ -83,126 +83,5 @@
 //            reached.removeOnlyFromWaitlist(state);
 //          });
 //    }
-<<<<<<< HEAD
-
-    exportAllReachedSets(argFile, indexedArgFile, reached);
-    exportUsedReachedSets(simplifiedArgFile, reached);
-  }
-
-  private void exportAllReachedSets(final Path superArgFile, final PathTemplate indexedFile,
-                                      final UnmodifiableReachedSet mainReachedSet) {
-
-    if (superArgFile != null) {
-
-      final Set<UnmodifiableReachedSet> allReachedSets = new HashSet<>();
-      allReachedSets.addAll(data.bamCache.getAllCachedReachedStates());
-      allReachedSets.add(mainReachedSet);
-
-      final Set<ARGState> rootStates = new HashSet<>();
-      final Multimap<ARGState, ARGState> connections = HashMultimap.create();
-
-      for (final UnmodifiableReachedSet reachedSet : allReachedSets) {
-        ARGState rootState = (ARGState) reachedSet.getFirstState();
-        rootStates.add(rootState);
-        Multimap<ARGState, ARGState> localConnections = HashMultimap.create();
-        getConnections(rootState, localConnections);
-        connections.putAll(localConnections);
-
-        // dump small graph
-        writeArg(indexedFile.getPath(((ARGState) reachedSet.getFirstState()).getStateId()),
-                localConnections, Collections.singleton((ARGState) reachedSet.getFirstState()));
-      }
-
-      // dump super-graph
-      writeArg(superArgFile, connections, rootStates);
-    }
-  }
-
-  /** dump only those ReachedSets, that are reachable from mainReachedSet. */
-  private void exportUsedReachedSets(final Path superArgFile, final UnmodifiableReachedSet mainReachedSet) {
-
-    if (superArgFile != null) {
-
-      final Multimap<ARGState, ARGState> connections = HashMultimap.create();
-      final Set<ARGState> rootStates = getUsedRootStates(mainReachedSet, connections);
-      writeArg(superArgFile, connections, rootStates);
-    }
-  }
-
-  private void writeArg(final Path file,
-                        final Multimap<ARGState, ARGState> connections,
-                        final Set<ARGState> rootStates) {
-    try (Writer w = MoreFiles.openOutputFile(file, Charset.defaultCharset())) {
-      ARGToDotWriter.write(
-          w,
-          rootStates,
-          connections,
-          ARGState::getChildren,
-          Predicates.alwaysTrue(),
-          highlightSummaryEdge);
-    } catch (IOException e) {
-      logger.logUserException(Level.WARNING, e, String.format("Could not write ARG to file: %s", file));
-    }
-  }
-
-  private Set<ARGState> getUsedRootStates(final UnmodifiableReachedSet mainReachedSet,
-                                          final Multimap<ARGState, ARGState> connections) {
-    final Set<UnmodifiableReachedSet> finished = new HashSet<>();
-    final Deque<UnmodifiableReachedSet> waitlist = new ArrayDeque<>();
-    waitlist.add(mainReachedSet);
-    while (!waitlist.isEmpty()){
-      final UnmodifiableReachedSet reachedSet = waitlist.pop();
-      if (!finished.add(reachedSet)) {
-        continue;
-      }
-      final ARGState rootState = (ARGState) reachedSet.getFirstState();
-      final Set<ReachedSet> referencedReachedSets = getConnections(rootState, connections);
-      waitlist.addAll(referencedReachedSets);
-    }
-
-    final Set<ARGState> rootStates = new HashSet<>();
-    for (UnmodifiableReachedSet reachedSet : finished) {
-      rootStates.add((ARGState)reachedSet.getFirstState());
-    }
-    return rootStates;
-  }
-
-  /**
-   * This method iterates over all reachable states from rootState
-   * and searches for connections to other reachedSets (a set of all those other reachedSets is returned).
-   * As side-effect we collect a Multimap of all connections:
-   * - from a state (in current reachedSet) to its reduced state (in other rechedSet) and
-   * - from a foreign state (in other reachedSet) to its expanded state(s) (in current reachedSet).
-   */
-  private Set<ReachedSet> getConnections(final ARGState rootState, final Multimap<ARGState, ARGState> connections) {
-    final Set<ReachedSet> referencedReachedSets = new HashSet<>();
-    final Set<ARGState> finished = new HashSet<>();
-    final Deque<ARGState> waitlist = new ArrayDeque<>();
-    waitlist.add(rootState);
-    while (!waitlist.isEmpty()) {
-      ARGState state = waitlist.pop();
-      if (!finished.add(state)) {
-        continue;
-      }
-      if (data.hasInitialState(state)) {
-        for (ARGState child : state.getChildren()) {
-          assert data.hasExpandedState(child);
-          ReachedSet target =
-              data.getReachedSetForInitialState(state, data.getReducedStateForExpandedState(child));
-
-          referencedReachedSets.add(target);
-          ARGState targetState = (ARGState) target.getFirstState();
-          connections.put(state, targetState);
-        }
-      }
-      if (data.hasExpandedState(state)) {
-        AbstractState sourceState = data.getReducedStateForExpandedState(state);
-        connections.put((ARGState) sourceState, state);
-      }
-      waitlist.addAll(state.getChildren());
-    }
-    return referencedReachedSets;
-=======
->>>>>>> 110052e6
   }
 }