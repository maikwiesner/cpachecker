/*
 *  CPAchecker is a tool for configurable software verification.
 *  This file is part of CPAchecker.
 *
 *  Copyright (C) 2007-2016  Dirk Beyer
 *  All rights reserved.
 *
 *  Licensed under the Apache License, Version 2.0 (the "License");
 *  you may not use this file except in compliance with the License.
 *  You may obtain a copy of the License at
 *
 *      http://www.apache.org/licenses/LICENSE-2.0
 *
 *  Unless required by applicable law or agreed to in writing, software
 *  distributed under the License is distributed on an "AS IS" BASIS,
 *  WITHOUT WARRANTIES OR CONDITIONS OF ANY KIND, either express or implied.
 *  See the License for the specific language governing permissions and
 *  limitations under the License.
 *
 *
 *  CPAchecker web page:
 *    http://cpachecker.sosy-lab.org
 */
package org.sosy_lab.cpachecker.cpa.usage.refinement;

import java.util.Collection;
import java.util.Collections;
import java.util.Iterator;
import java.util.List;
import org.sosy_lab.cpachecker.cfa.model.CFAEdge;
import org.sosy_lab.cpachecker.core.defaults.SingletonPrecision;
import org.sosy_lab.cpachecker.cpa.local.LocalState;
import org.sosy_lab.cpachecker.cpa.local.LocalTransferRelation;
import org.sosy_lab.cpachecker.cpa.usage.UsageInfo;
import org.sosy_lab.cpachecker.exceptions.CPAException;
import org.sosy_lab.cpachecker.util.AbstractStates;
import org.sosy_lab.cpachecker.util.Pair;
import org.sosy_lab.cpachecker.util.identifiers.SingleIdentifier;
import org.sosy_lab.cpachecker.util.statistics.StatCounter;
import org.sosy_lab.cpachecker.util.statistics.StatisticsWriter;

public class SharedRefiner extends GenericSinglePathRefiner {

  private LocalTransferRelation transferRelation;

  //Debug counter
  private StatCounter counter = new StatCounter("Number of cases with empty successors");
  //private final StatInt totalFalseConditions = new StatInt(StatKind.COUNT, "Number of false conditions that were detected by SharedRefiner");
  private StatCounter numOfFalseResults = new StatCounter("Number of false results");

  public SharedRefiner(ConfigurableRefinementBlock<Pair<ExtendedARGPath, ExtendedARGPath>> pWrapper, LocalTransferRelation RelationForSharedRefiner) {
    super(pWrapper);
    transferRelation = RelationForSharedRefiner;
  }

  @Override
  protected RefinementResult call(ExtendedARGPath pPath) throws CPAException, InterruptedException {
    RefinementResult result = RefinementResult.createUnknown();
    List<CFAEdge> edges  = pPath.getFullPath();
    SingletonPrecision emptyPrecision = SingletonPrecision.getInstance();

    LocalState lastState = AbstractStates.extractStateByType(pPath.getLastState(), LocalState.class);
    LocalState initialState = LocalState.createInitialLocalState(lastState);

    Collection<LocalState> successors = Collections.singleton(initialState);
    UsageInfo sharedUsage = pPath.getUsageInfo();
    SingleIdentifier usageId = pPath.getUsageInfo().getId();

    for (CFAEdge edge : edges) {
      assert(successors.size() <= 1);
      Iterator<LocalState> sharedIterator= successors.iterator();
<<<<<<< HEAD
      if (sharedUsage.getCFANode() == edge.getPredecessor()) {
=======
      if (sharedUsage.getCFANode() == edge.getSuccessor()) {
>>>>>>> f77035ab
        LocalState usageState = sharedIterator.next();
        assert (usageState != null);

        if (usageState.getType(usageId) == LocalState.DataType.LOCAL) {
          result = RefinementResult.createFalse();
          numOfFalseResults.inc();
        } else {

          result = RefinementResult.createTrue();
        }
        break;
      } else {
        //TODO Important! Final state is not a state of usage. Think about.
        if ( sharedIterator.hasNext()) {
          LocalState usageState = sharedIterator.next();

          successors = transferRelation.getAbstractSuccessorsForEdge(usageState,
              emptyPrecision, edge);
        } else {
          //Strange situation
          counter.inc();
          result = RefinementResult.createUnknown();
          break;
        }
      }
    }

    //totalFalseConditions.setNextValue(numOfFalseResults.getValue());
    return result;
  }

  @Override
  protected void printAdditionalStatistics(StatisticsWriter pOut) {
    pOut.beginLevel()
      .put(counter)
      .put(numOfFalseResults);
    //pOut.println(totalFalseConditions);
  }
}<|MERGE_RESOLUTION|>--- conflicted
+++ resolved
@@ -69,11 +69,7 @@
     for (CFAEdge edge : edges) {
       assert(successors.size() <= 1);
       Iterator<LocalState> sharedIterator= successors.iterator();
-<<<<<<< HEAD
-      if (sharedUsage.getCFANode() == edge.getPredecessor()) {
-=======
       if (sharedUsage.getCFANode() == edge.getSuccessor()) {
->>>>>>> f77035ab
         LocalState usageState = sharedIterator.next();
         assert (usageState != null);
 
