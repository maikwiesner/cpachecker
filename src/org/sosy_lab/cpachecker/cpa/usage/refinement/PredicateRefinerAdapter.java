/*
 *  CPAchecker is a tool for configurable software verification.
 *  This file is part of CPAchecker.
 *
 *  Copyright (C) 2007-2015  Dirk Beyer
 *  All rights reserved.
 *
 *  Licensed under the Apache License, Version 2.0 (the "License");
 *  you may not use this file except in compliance with the License.
 *  You may obtain a copy of the License at
 *
 *      http://www.apache.org/licenses/LICENSE-2.0
 *
 *  Unless required by applicable law or agreed to in writing, software
 *  distributed under the License is distributed on an "AS IS" BASIS,
 *  WITHOUT WARRANTIES OR CONDITIONS OF ANY KIND, either express or implied.
 *  See the License for the specific language governing permissions and
 *  limitations under the License.
 *
 *
 *  CPAchecker web page:
 *    http://cpachecker.sosy-lab.org
 */
package org.sosy_lab.cpachecker.cpa.usage.refinement;

import static com.google.common.collect.FluentIterable.from;

import com.google.common.base.Function;
import com.google.common.collect.ImmutableList;
import java.util.ArrayList;
import java.util.Collection;
import java.util.List;
import java.util.logging.Level;
import org.sosy_lab.common.configuration.Configuration;
import org.sosy_lab.common.configuration.ConfigurationBuilder;
import org.sosy_lab.common.configuration.InvalidConfigurationException;
import org.sosy_lab.common.log.LogManager;
import org.sosy_lab.cpachecker.core.counterexample.CounterexampleInfo;
import org.sosy_lab.cpachecker.core.interfaces.ConfigurableProgramAnalysis;
import org.sosy_lab.cpachecker.core.interfaces.Statistics;
import org.sosy_lab.cpachecker.core.interfaces.StatisticsProvider;
import org.sosy_lab.cpachecker.core.interfaces.WrapperCPA;
import org.sosy_lab.cpachecker.core.reachedset.ReachedSet;
import org.sosy_lab.cpachecker.cpa.arg.ARGBasedRefiner;
import org.sosy_lab.cpachecker.cpa.arg.ARGReachedSet;
import org.sosy_lab.cpachecker.cpa.arg.ARGState;
import org.sosy_lab.cpachecker.cpa.arg.path.ARGPath;
import org.sosy_lab.cpachecker.cpa.bam.BAMSubgraphComputer.BackwardARGState;
import org.sosy_lab.cpachecker.cpa.predicate.BAMBlockFormulaStrategy;
import org.sosy_lab.cpachecker.cpa.predicate.BAMPredicateCPA;
import org.sosy_lab.cpachecker.cpa.predicate.BAMPredicateRefiner;
import org.sosy_lab.cpachecker.cpa.predicate.BlockFormulaStrategy;
import org.sosy_lab.cpachecker.cpa.predicate.PredicateAbstractState;
import org.sosy_lab.cpachecker.cpa.predicate.PredicateAbstractionGlobalRefinementStrategy;
import org.sosy_lab.cpachecker.cpa.predicate.PredicateAbstractionManager;
import org.sosy_lab.cpachecker.cpa.predicate.PredicateCPA;
import org.sosy_lab.cpachecker.cpa.predicate.PredicateCPARefinerFactory;
import org.sosy_lab.cpachecker.cpa.predicate.PredicatePrecision;
import org.sosy_lab.cpachecker.cpa.predicate.RecomputeBlockFormulaStrategy;
<<<<<<< HEAD
import org.sosy_lab.cpachecker.cpa.predicate.ThreadModularCPARefiner;
=======
>>>>>>> b9f5a5bb
import org.sosy_lab.cpachecker.exceptions.CPAException;
import org.sosy_lab.cpachecker.exceptions.RefinementFailedException;
import org.sosy_lab.cpachecker.util.Pair;
import org.sosy_lab.cpachecker.util.predicates.pathformula.PathFormulaManager;
import org.sosy_lab.cpachecker.util.predicates.smt.Solver;
import org.sosy_lab.cpachecker.util.statistics.StatCounter;
import org.sosy_lab.cpachecker.util.statistics.StatTimer;
import org.sosy_lab.cpachecker.util.statistics.StatisticsWriter;

public class PredicateRefinerAdapter extends GenericSinglePathRefiner {
  ARGBasedRefiner refiner;
  LogManager logger;

  private final UsageStatisticsRefinementStrategy strategy;
  private ARGReachedSet ARGReached;

  // Statistics
  private StatTimer externalRefinement = new StatTimer("Time for predicate refinement");
  private StatCounter solverFailures = new StatCounter("Solver failures");
  // Number of refined and repeated paths are calculated in generic refiner
  private StatCounter numberOfBAMupdates = new StatCounter("Number of BAM updates");

  public static PredicateRefinerAdapter createPlainRefiner(
      ConfigurableRefinementBlock<Pair<ExtendedARGPath, ExtendedARGPath>> wrapper,
      ConfigurableProgramAnalysis pCpa,
      LogManager pLogger)
      throws InvalidConfigurationException {

    if (!(pCpa instanceof WrapperCPA)) {
      throw new InvalidConfigurationException(
          BAMPredicateRefiner.class.getSimpleName() + " could not find the PredicateCPA");
    }

    @SuppressWarnings("resource")
    BAMPredicateCPA bamPredicateCpa = ((WrapperCPA) pCpa).retrieveWrappedCpa(BAMPredicateCPA.class);
    PredicateCPA predicateCpa = ((WrapperCPA) pCpa).retrieveWrappedCpa(PredicateCPA.class);

    boolean withBAM = bamPredicateCpa != null;
    predicateCpa = withBAM ? bamPredicateCpa : predicateCpa;
    assert predicateCpa != null;

    BlockFormulaStrategy blockFormulaStrategy;
    Function<ARGState, ARGState> transformer;

    PathFormulaManager pfmgr = predicateCpa.getPathFormulaManager();

    if (withBAM) {
      transformer = s -> ((BackwardARGState) s).getARGState();
      blockFormulaStrategy = new BAMBlockFormulaStrategy(pfmgr);
    } else {
      transformer = s -> s;
      // Anyway we need to recompute the formulas to avoid problems with the last nonabstraction
      // state
      blockFormulaStrategy = new RecomputeBlockFormulaStrategy(pfmgr);
    }

    UsageStatisticsRefinementStrategy pStrategy =
        new UsageStatisticsRefinementStrategy(
            predicateCpa.getConfiguration(),
            pLogger,
            predicateCpa.getSolver(),
            predicateCpa.getPredicateManager(),
            transformer);

    ARGBasedRefiner pRefiner =
        new PredicateCPARefinerFactory(pCpa).setBlockFormulaStrategy(blockFormulaStrategy)
            .create(pStrategy);

    return new PredicateRefinerAdapter(wrapper, pLogger, pStrategy, pRefiner);
  }

  public static PredicateRefinerAdapter createThreadModularRefiner(
      ConfigurableRefinementBlock<Pair<ExtendedARGPath, ExtendedARGPath>> wrapper,
      ConfigurableProgramAnalysis pCpa,
      LogManager pLogger)
      throws InvalidConfigurationException {

    if (!(pCpa instanceof WrapperCPA)) {
      throw new InvalidConfigurationException(BAMPredicateRefiner.class.getSimpleName() + " could not find the PredicateCPA");
    }

    @SuppressWarnings("resource")
    BAMPredicateCPA bamPredicateCpa = ((WrapperCPA) pCpa).retrieveWrappedCpa(BAMPredicateCPA.class);
    PredicateCPA predicateCpa = ((WrapperCPA) pCpa).retrieveWrappedCpa(PredicateCPA.class);

    boolean withBAM = bamPredicateCpa != null;
    predicateCpa = withBAM ? bamPredicateCpa : predicateCpa;
    assert predicateCpa != null;

    BlockFormulaStrategy blockFormulaStrategy;
    Function<ARGState, ARGState> transformer;

    if (withBAM) {
      transformer = s -> ((BackwardARGState) s).getARGState();
      PathFormulaManager pfmgr = predicateCpa.getPathFormulaManager();
      blockFormulaStrategy = new BAMBlockFormulaStrategy(pfmgr);
    } else {
<<<<<<< HEAD
      transformer = s -> s;
      blockFormulaStrategy = new BlockFormulaStrategy();
=======
      strategy =
          new UsageStatisticsRefinementStrategy(
              predicateCpa.getConfiguration(),
              logger,
              predicateCpa.getSolver(),
              predicateCpa.getPredicateManager(),
              s -> s);
      PathFormulaManager pfmgr = predicateCpa.getPathFormulaManager();
      blockFormulaStrategy = new RecomputeBlockFormulaStrategy(pfmgr);
>>>>>>> b9f5a5bb
    }

    UsageStatisticsRefinementStrategy pStrategy =
        new UsageStatisticsRefinementStrategy(
            predicateCpa.getConfiguration(),
            pLogger,
            predicateCpa.getSolver(),
            predicateCpa.getPredicateManager(),
            transformer);

    ARGBasedRefiner delegate =
        new PredicateCPARefinerFactory(pCpa)
        .setBlockFormulaStrategy(blockFormulaStrategy)
            .create(pStrategy);

    ARGBasedRefiner pRefiner =
        new ThreadModularCPARefiner(pLogger, pStrategy, predicateCpa.getConfiguration(), delegate);

    return new PredicateRefinerAdapter(wrapper, pLogger, pStrategy, pRefiner);
  }

  public static PredicateRefinerAdapter createImpreciseRefiner(
      ConfigurableRefinementBlock<Pair<ExtendedARGPath, ExtendedARGPath>> wrapper,
      ConfigurableProgramAnalysis pCpa,
      LogManager pLogger)
      throws InvalidConfigurationException {

    if (!(pCpa instanceof WrapperCPA)) {
      throw new InvalidConfigurationException(
          BAMPredicateRefiner.class.getSimpleName() + " could not find the PredicateCPA");
    }

    @SuppressWarnings("resource")
    BAMPredicateCPA bamPredicateCpa = ((WrapperCPA) pCpa).retrieveWrappedCpa(BAMPredicateCPA.class);
    PredicateCPA predicateCpa = ((WrapperCPA) pCpa).retrieveWrappedCpa(PredicateCPA.class);

    boolean withBAM = bamPredicateCpa != null;
    predicateCpa = withBAM ? bamPredicateCpa : predicateCpa;
    assert predicateCpa != null;

    BlockFormulaStrategy blockFormulaStrategy;
    Function<ARGState, ARGState> transformer;

    ConfigurationBuilder configBuilder = Configuration.builder();
    configBuilder = configBuilder.copyFrom(predicateCpa.getConfiguration());
    configBuilder.setOption("cpa.predicate.useHavocAbstraction", "true");
    Configuration newConfig = configBuilder.build();

    PathFormulaManager pfmgr = predicateCpa.createPathFormulaManager(newConfig);

    if (withBAM) {
      transformer = s -> ((BackwardARGState) s).getARGState();
      blockFormulaStrategy = new BAMBlockFormulaStrategy(pfmgr);
    } else {
      transformer = s -> s;
      blockFormulaStrategy = new RecomputeBlockFormulaStrategy(pfmgr);
    }

    UsageStatisticsRefinementStrategy pStrategy =
        new UsageStatisticsRefinementStrategy(
            predicateCpa.getConfiguration(),
            pLogger,
            predicateCpa.getSolver(),
            predicateCpa.getPredicateManager(),
            transformer);

    ARGBasedRefiner delegate =
        new PredicateCPARefinerFactory(pCpa).setBlockFormulaStrategy(blockFormulaStrategy)
            .create(pStrategy);

    return new PredicateRefinerAdapter(wrapper, pLogger, pStrategy, delegate);
  }

  public PredicateRefinerAdapter(
      ConfigurableRefinementBlock<Pair<ExtendedARGPath, ExtendedARGPath>> wrapper,
      LogManager pLogger,
      UsageStatisticsRefinementStrategy pStrategy,
      ARGBasedRefiner pRefiner) {
    super(wrapper);
    logger = pLogger;
    strategy = pStrategy;
    refiner = pRefiner;
  }

  @Override
  public RefinementResult call(ExtendedARGPath pInput) throws CPAException, InterruptedException {
    RefinementResult result = RefinementResult.createTrue();

    try {
      strategy.initializeGlobalRefinement();
      externalRefinement.start();
      CounterexampleInfo cex = refiner.performRefinementForPath(ARGReached, pInput);
      externalRefinement.stop();

      if (cex.isSpurious()) {
        result = RefinementResult.createFalse();
        List<ARGState> affectedStates = strategy.getLastAffectedStates();
        if (!affectedStates.isEmpty()) {
          // it may be, if there are no valuable interpolants: ..., true, false, ...
          result.addInfo(PredicateRefinerAdapter.class, affectedStates);
          PredicatePrecision lastPrecision = strategy.getNewPrecision();
          assert (lastPrecision != null);
          assert (!lastPrecision.isEmpty());
          result.addPrecision(lastPrecision);
        }
      }

      strategy.resetGlobalRefinement();

    } catch (IllegalStateException e) {
      // msat_solver return -1 <=> unknown
      // consider its as true;
      logger.log(Level.WARNING, "Solver exception: " + e.getMessage());
      solverFailures.inc();
      externalRefinement.stop();
    } catch (RefinementFailedException e) {
      logger.log(Level.WARNING, "Path is repeated, BAM is looped");
      pInput.getUsageInfo().setAsLooped();
      externalRefinement.stop();
    }
    return result;
  }

  @Override
  protected void handleUpdateSignal(Class<? extends RefinementInterface> pCallerClass, Object pData) {
    if (pCallerClass.equals(IdentifierIterator.class)) {
      if (pData instanceof ReachedSet) {
        //Updating new reached set
        updateReachedSet((ReachedSet)pData);
      }
    }
  }

  @Override
  protected void handleFinishSignal(Class<? extends RefinementInterface> pCallerClass) {
    if (pCallerClass.equals(IdentifierIterator.class)) {
      ARGReached = null;
      strategy.resetGlobalRefinement();
    }
  }

  @Override
  protected void printAdditionalStatistics(StatisticsWriter pOut) {
    pOut.put(externalRefinement)
        .put(solverFailures)
        .put(numberOfBAMupdates);
  }

  @Override
  public void collectStatistics(Collection<Statistics> pStats) {
    if (refiner instanceof StatisticsProvider) {
      ((StatisticsProvider)refiner).collectStatistics(pStats);
    }
    super.collectStatistics(pStats);
  }

  private void updateReachedSet(ReachedSet pReached) {
    ARGReached = new ARGReachedSet(pReached);
  }

  protected static class UsageStatisticsRefinementStrategy
      extends PredicateAbstractionGlobalRefinementStrategy {

    private List<ARGState> affectedStates = new ArrayList<>();
    private Function<ARGState, ARGState> transformer;

    public UsageStatisticsRefinementStrategy(
        final Configuration config,
        final LogManager logger,
        final Solver pSolver,
        final PredicateAbstractionManager pPredAbsMgr, Function<ARGState, ARGState> pTransformer) throws InvalidConfigurationException {
      super(config, logger, pPredAbsMgr, pSolver);
      transformer = pTransformer;
    }

    @Override
    protected void finishRefinementOfPath(
            ARGState pUnreachableState,
            List<ARGState> pAffectedStates,
            ARGReachedSet pReached,
            List<ARGState> abstractionStatesTrace,
            boolean pRepeatedCounterexample)
        throws CPAException, InterruptedException {

      super.finishRefinementOfPath(
          pUnreachableState,
          pAffectedStates,
          pReached,
          abstractionStatesTrace,
          pRepeatedCounterexample);

        from(pAffectedStates)
          .transform(transformer)
          .forEach(affectedStates::add);
    }

    public PredicatePrecision getNewPrecision() {
      PredicatePrecision newPrecision = PredicatePrecision.empty();
      return newPrecision.addLocalPredicates(newPredicates.entries());
    }

    @Override
    public void resetGlobalRefinement() {
      super.resetGlobalRefinement();
      affectedStates.clear();
    }

    @Override
    protected void updateARG(PredicatePrecision pNewPrecision, ARGState pRefinementRoot)
        throws InterruptedException {
      //Do not update ARG for race analysis
    }

    @Override
    public List<ARGState> filterAbstractionStates(ARGPath pPath) {
      List<ARGState> result =
          from(pPath.asStatesList())
              .skip(1)
              .filter(PredicateAbstractState.CONTAINS_ABSTRACTION_STATE)
              .toList();

      if (pPath.getLastState() != result.get(result.size() - 1)) {
        List<ARGState> newResult = new ArrayList<>(result);
        newResult.add(pPath.getLastState());
        return newResult;
      }

      return result;
    }

    public List<ARGState> getLastAffectedStates() {
      return ImmutableList.copyOf(affectedStates);
    }
  }
}<|MERGE_RESOLUTION|>--- conflicted
+++ resolved
@@ -57,10 +57,7 @@
 import org.sosy_lab.cpachecker.cpa.predicate.PredicateCPARefinerFactory;
 import org.sosy_lab.cpachecker.cpa.predicate.PredicatePrecision;
 import org.sosy_lab.cpachecker.cpa.predicate.RecomputeBlockFormulaStrategy;
-<<<<<<< HEAD
 import org.sosy_lab.cpachecker.cpa.predicate.ThreadModularCPARefiner;
-=======
->>>>>>> b9f5a5bb
 import org.sosy_lab.cpachecker.exceptions.CPAException;
 import org.sosy_lab.cpachecker.exceptions.RefinementFailedException;
 import org.sosy_lab.cpachecker.util.Pair;
@@ -158,20 +155,9 @@
       PathFormulaManager pfmgr = predicateCpa.getPathFormulaManager();
       blockFormulaStrategy = new BAMBlockFormulaStrategy(pfmgr);
     } else {
-<<<<<<< HEAD
       transformer = s -> s;
-      blockFormulaStrategy = new BlockFormulaStrategy();
-=======
-      strategy =
-          new UsageStatisticsRefinementStrategy(
-              predicateCpa.getConfiguration(),
-              logger,
-              predicateCpa.getSolver(),
-              predicateCpa.getPredicateManager(),
-              s -> s);
       PathFormulaManager pfmgr = predicateCpa.getPathFormulaManager();
       blockFormulaStrategy = new RecomputeBlockFormulaStrategy(pfmgr);
->>>>>>> b9f5a5bb
     }
 
     UsageStatisticsRefinementStrategy pStrategy =
