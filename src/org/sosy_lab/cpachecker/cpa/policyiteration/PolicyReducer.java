--- conflicted
+++ resolved
@@ -24,11 +24,7 @@
 package org.sosy_lab.cpachecker.cpa.policyiteration;
 
 import com.google.common.base.Preconditions;
-<<<<<<< HEAD
-import com.google.common.collect.Maps;
-=======
 import com.google.common.collect.ImmutableMap;
->>>>>>> ce2cc198
 import com.google.common.collect.Sets;
 
 import org.sosy_lab.cpachecker.cfa.blocks.Block;
@@ -38,15 +34,12 @@
 import org.sosy_lab.cpachecker.core.interfaces.AbstractState;
 import org.sosy_lab.cpachecker.core.interfaces.Precision;
 import org.sosy_lab.cpachecker.core.interfaces.Reducer;
-<<<<<<< HEAD
-=======
 import org.sosy_lab.cpachecker.util.predicates.pathformula.PathFormula;
 import org.sosy_lab.cpachecker.util.predicates.pathformula.PathFormulaManager;
 import org.sosy_lab.cpachecker.util.predicates.pathformula.SSAMap;
 import org.sosy_lab.cpachecker.util.predicates.pathformula.SSAMap.SSAMapBuilder;
 import org.sosy_lab.cpachecker.util.predicates.pathformula.pointeraliasing.PointerTargetSet;
 import org.sosy_lab.cpachecker.util.predicates.smt.FormulaManagerView;
->>>>>>> ce2cc198
 import org.sosy_lab.cpachecker.util.templates.Template;
 import org.sosy_lab.cpachecker.util.templates.Template.Kind;
 import org.sosy_lab.java_smt.api.BooleanFormula;
@@ -62,8 +55,6 @@
  */
 class PolicyReducer implements Reducer {
 
-<<<<<<< HEAD
-=======
   private final PolicyIterationManager policyIterationManager;
   private final FormulaManagerView fmgr;
   private final BooleanFormulaManager bfmgr;
@@ -84,7 +75,6 @@
     bfmgr = fmgr.getBooleanFormulaManager();
   }
 
->>>>>>> ce2cc198
   /**
    * Remove all information from the {@code expandedState} which is not
    * relevant to {@code context}.
@@ -97,14 +87,6 @@
     PolicyAbstractedState aState = pState.asAbstracted();
     Set<String> blockVars = getBlockVariables(context);
 
-<<<<<<< HEAD
-    Map<Template, PolicyBound> newAbstraction = Maps.filterKeys(
-        aState.getAbstraction(),
-        template -> blockVars.containsAll(
-            template.getUsedVars().collect(Collectors.toSet()))
-    );
-    return aState.withNewAbstraction(newAbstraction);
-=======
     Map<Template, PolicyBound> newAbstraction = aState.getAbstraction().entrySet().stream()
 
         // Remove templates containing non-referenced variables.
@@ -131,7 +113,6 @@
         Optional.empty(),
         Optional.empty()
     );
->>>>>>> ce2cc198
   }
 
   /**
@@ -153,18 +134,8 @@
 
   @Override
   public PolicyState getVariableExpandedState(
-      AbstractState rootState,
+      AbstractState entryState,
       Block reducedContext,
-<<<<<<< HEAD
-      AbstractState reducedState) {
-    PolicyState pRootState = (PolicyState) rootState;
-    PolicyState pReducedState = (PolicyState) reducedState;
-
-    if (!pReducedState.isAbstract()) {
-      // BAM-specific hack: intermediate states come from target states,
-      // but this information can not be expressed by having only a PolicyState.
-      return pReducedState;
-=======
       AbstractState summaryState) {
     PolicyState pEntryState = (PolicyState) entryState;
     PolicyState pReturnState = (PolicyState) summaryState;
@@ -173,39 +144,10 @@
       // We get an intermediate state for expansion if and only if
       // it is a target state.
       return pReturnState;
->>>>>>> ce2cc198
     }
-    Preconditions.checkState(pRootState.isAbstract());
-    Preconditions.checkState(pReducedState.isAbstract());
-
-<<<<<<< HEAD
-    Set<String> reducedUsedVars = pReducedState.asAbstracted().getAbstraction().keySet()
-        .stream()
-        .flatMap(t -> t.getUsedVars())
-        .collect(Collectors.toSet());
-
-    // Enrich the {@code pReducedState} with bounds obtained from {@code
-    // pRootState} which were dropped during the reduction.
-    Map<Template, PolicyBound> rootAbstraction =
-        pRootState.asAbstracted().getAbstraction();
-    Map<Template, PolicyBound> fullAbstraction =
-        new HashMap<>(pReducedState.asAbstracted().getAbstraction());
-    for (Entry<Template, PolicyBound> e : rootAbstraction.entrySet()) {
-      Template t = e.getKey();
-
-      // todo: look @ efficiency.
-      Set<String> templateVars = t.getUsedVars().collect(Collectors.toSet());
-      if (!Sets.intersection(reducedUsedVars, templateVars).isEmpty()) {
-        continue;
-      }
-
-      // Re-add only those variables which have zero intersection
-      // with the constraints already present in the reduced set.
-      fullAbstraction.put(t, e.getValue());
-    }
-
-    return pReducedState.asAbstracted().withNewAbstraction(fullAbstraction);
-=======
+    Preconditions.checkState(pEntryState.isAbstract());
+    Preconditions.checkState(pReturnState.isAbstract());
+
     PolicyAbstractedState aEntryState = pEntryState.asAbstracted();
     PolicyAbstractedState aSummaryState = pReturnState.asAbstracted();
 
@@ -313,7 +255,6 @@
     }
 
     return newAbstraction.build();
->>>>>>> ce2cc198
   }
 
   @Override
