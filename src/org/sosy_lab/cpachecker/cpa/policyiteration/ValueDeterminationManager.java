--- conflicted
+++ resolved
@@ -11,10 +11,6 @@
 import org.sosy_lab.common.log.LogManager;
 import org.sosy_lab.cpachecker.util.predicates.interfaces.BooleanFormula;
 import org.sosy_lab.cpachecker.util.predicates.interfaces.Formula;
-<<<<<<< HEAD
-import org.sosy_lab.cpachecker.util.predicates.interfaces.FormulaType;
-=======
->>>>>>> 6977c85a
 import org.sosy_lab.cpachecker.util.predicates.interfaces.PathFormulaManager;
 import org.sosy_lab.cpachecker.util.predicates.interfaces.view.BooleanFormulaManagerView;
 import org.sosy_lab.cpachecker.util.predicates.interfaces.view.FormulaManagerView;
@@ -50,8 +46,6 @@
     this.logger = logger;
     templateManager = pTemplateManager;
     pfmgr = pPfmgr;
-<<<<<<< HEAD
-=======
   }
 
   static class ValueDeterminationConstraints {
@@ -86,7 +80,6 @@
       final Map<Template, PolicyBound> updated
   ) {
     return valueDeterminationFormula(stateWithUpdates, updated, true);
->>>>>>> 6977c85a
   }
 
   /**
@@ -263,11 +256,7 @@
    * @return Variable name representing the bound in the abstract domain
    * for the given template for the given state.
    */
-<<<<<<< HEAD
-  public String absDomainVarName(PolicyAbstractedState state, Template template) {
-=======
   private String absDomainVarName(PolicyAbstractedState state, Template template) {
->>>>>>> 6977c85a
     return String.format(
         BOUND_VAR_NAME, state.getLocationID(), template.toFormulaString());
   }
