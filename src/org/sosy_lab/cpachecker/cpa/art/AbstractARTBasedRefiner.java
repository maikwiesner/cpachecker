--- conflicted
+++ resolved
@@ -170,15 +170,11 @@
     // add the error node and its -first- outgoing edge
     // that edge is not important so we pick the first even
     // if there are more outgoing edges
-<<<<<<< HEAD
-    CFAEdge lastEdge = currentARTElement.retrieveLocationElement().getLocationNode().getLeavingEdge(0);
-=======
     CFANode loc = currentARTElement.retrieveLocationElement().getLocationNode();
     CFAEdge lastEdge = null;
     if (loc.getNumLeavingEdges() > 0) {
       lastEdge = loc.getLeavingEdge(0);
     }
->>>>>>> e51a869d
     path.addFirst(Pair.of(currentARTElement, lastEdge));
     seenElements.add(currentARTElement);
 
