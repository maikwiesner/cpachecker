/*
 *  CPAchecker is a tool for configurable software verification.
 *  This file is part of CPAchecker.
 *
 *  Copyright (C) 2007-2012  Dirk Beyer
 *  All rights reserved.
 *
 *  Licensed under the Apache License, Version 2.0 (the "License");
 *  you may not use this file except in compliance with the License.
 *  You may obtain a copy of the License at
 *
 *      http://www.apache.org/licenses/LICENSE-2.0
 *
 *  Unless required by applicable law or agreed to in writing, software
 *  distributed under the License is distributed on an "AS IS" BASIS,
 *  WITHOUT WARRANTIES OR CONDITIONS OF ANY KIND, either express or implied.
 *  See the License for the specific language governing permissions and
 *  limitations under the License.
 *
 *
 *  CPAchecker web page:
 *    http://cpachecker.sosy-lab.org
 */
package org.sosy_lab.cpachecker.cpa.functionpointer;

import static org.sosy_lab.cpachecker.util.AbstractStates.extractLocation;

import java.util.ArrayList;
import java.util.Collection;
import java.util.List;
import java.util.logging.Level;

import org.sosy_lab.common.LogManager;
import org.sosy_lab.common.configuration.Configuration;
import org.sosy_lab.common.configuration.InvalidConfigurationException;
import org.sosy_lab.common.configuration.Option;
import org.sosy_lab.common.configuration.Options;
import org.sosy_lab.cpachecker.cfa.CFA;
import org.sosy_lab.cpachecker.cfa.CFACreationUtils;
import org.sosy_lab.cpachecker.cfa.ast.c.CArraySubscriptExpression;
import org.sosy_lab.cpachecker.cfa.ast.c.CAssignment;
import org.sosy_lab.cpachecker.cfa.ast.c.CCastExpression;
import org.sosy_lab.cpachecker.cfa.ast.c.CCharLiteralExpression;
<<<<<<< HEAD
import org.sosy_lab.cpachecker.cfa.ast.c.CDeclaration;
=======
import org.sosy_lab.cpachecker.cfa.ast.c.CComplexCastExpression;
>>>>>>> 30d65383
import org.sosy_lab.cpachecker.cfa.ast.c.CExpression;
import org.sosy_lab.cpachecker.cfa.ast.c.CExpressionStatement;
import org.sosy_lab.cpachecker.cfa.ast.c.CFieldReference;
import org.sosy_lab.cpachecker.cfa.ast.c.CFloatLiteralExpression;
import org.sosy_lab.cpachecker.cfa.ast.c.CFunctionCall;
import org.sosy_lab.cpachecker.cfa.ast.c.CFunctionCallAssignmentStatement;
import org.sosy_lab.cpachecker.cfa.ast.c.CFunctionCallExpression;
import org.sosy_lab.cpachecker.cfa.ast.c.CFunctionCallStatement;
import org.sosy_lab.cpachecker.cfa.ast.c.CFunctionDeclaration;
import org.sosy_lab.cpachecker.cfa.ast.c.CIdExpression;
import org.sosy_lab.cpachecker.cfa.ast.c.CImaginaryLiteralExpression;
import org.sosy_lab.cpachecker.cfa.ast.c.CInitializer;
import org.sosy_lab.cpachecker.cfa.ast.c.CInitializerExpression;
import org.sosy_lab.cpachecker.cfa.ast.c.CIntegerLiteralExpression;
<<<<<<< HEAD
=======
import org.sosy_lab.cpachecker.cfa.ast.c.CParameterDeclaration;
import org.sosy_lab.cpachecker.cfa.ast.c.CPointerExpression;
>>>>>>> 30d65383
import org.sosy_lab.cpachecker.cfa.ast.c.CRightHandSide;
import org.sosy_lab.cpachecker.cfa.ast.c.CRightHandSideVisitor;
import org.sosy_lab.cpachecker.cfa.ast.c.CSimpleDeclaration;
import org.sosy_lab.cpachecker.cfa.ast.c.CStatement;
import org.sosy_lab.cpachecker.cfa.ast.c.CStringLiteralExpression;
import org.sosy_lab.cpachecker.cfa.ast.c.CUnaryExpression;
import org.sosy_lab.cpachecker.cfa.ast.c.CUnaryExpression.UnaryOperator;
import org.sosy_lab.cpachecker.cfa.ast.c.CVariableDeclaration;
import org.sosy_lab.cpachecker.cfa.ast.c.DefaultCExpressionVisitor;
import org.sosy_lab.cpachecker.cfa.model.CFAEdge;
import org.sosy_lab.cpachecker.cfa.model.CFAEdgeType;
import org.sosy_lab.cpachecker.cfa.model.CFANode;
import org.sosy_lab.cpachecker.cfa.model.FunctionEntryNode;
import org.sosy_lab.cpachecker.cfa.model.FunctionExitNode;
import org.sosy_lab.cpachecker.cfa.model.MultiEdge;
import org.sosy_lab.cpachecker.cfa.model.c.CDeclarationEdge;
import org.sosy_lab.cpachecker.cfa.model.c.CFunctionCallEdge;
import org.sosy_lab.cpachecker.cfa.model.c.CFunctionEntryNode;
import org.sosy_lab.cpachecker.cfa.model.c.CFunctionReturnEdge;
import org.sosy_lab.cpachecker.cfa.model.c.CFunctionSummaryEdge;
import org.sosy_lab.cpachecker.cfa.model.c.CReturnStatementEdge;
import org.sosy_lab.cpachecker.cfa.model.c.CStatementEdge;
import org.sosy_lab.cpachecker.cfa.types.c.CFunctionPointerType;
import org.sosy_lab.cpachecker.core.interfaces.AbstractState;
import org.sosy_lab.cpachecker.core.interfaces.Precision;
import org.sosy_lab.cpachecker.core.interfaces.TransferRelation;
import org.sosy_lab.cpachecker.cpa.functionpointer.FunctionPointerState.FunctionPointerTarget;
import org.sosy_lab.cpachecker.cpa.functionpointer.FunctionPointerState.InvalidTarget;
import org.sosy_lab.cpachecker.cpa.functionpointer.FunctionPointerState.NamedFunctionTarget;
import org.sosy_lab.cpachecker.cpa.functionpointer.FunctionPointerState.UnknownTarget;
import org.sosy_lab.cpachecker.exceptions.CPATransferException;
import org.sosy_lab.cpachecker.exceptions.UnrecognizedCCodeException;
import org.sosy_lab.cpachecker.exceptions.UnrecognizedCFAEdgeException;

@Options(prefix="cpa.functionpointer")
class FunctionPointerTransferRelation implements TransferRelation {

  private static final String FUNCTION_RETURN_VARIABLE = "__cpachecker_return_var";

  @Option(description="whether function pointers with invalid targets (e.g., 0) should be tracked in order to find calls to such pointers")
  private boolean trackInvalidFunctionPointers = false;
  private final FunctionPointerTarget invalidFunctionPointerTarget;

  private final TransferRelation wrappedTransfer;
  private final CFA functions;
  private final LogManager logger;

  FunctionPointerTransferRelation(TransferRelation pWrappedTransfer, CFA pCfa, LogManager pLogger, Configuration config) throws InvalidConfigurationException {
    config.inject(this);
    wrappedTransfer = pWrappedTransfer;
    functions = pCfa;
    logger = pLogger;

    invalidFunctionPointerTarget = trackInvalidFunctionPointers
                                   ? InvalidTarget.getInstance()
                                   : UnknownTarget.getInstance();
  }

  @Override
  public Collection<? extends AbstractState> getAbstractSuccessors(
      AbstractState pElement, Precision pPrecision, CFAEdge pCfaEdge)
      throws CPATransferException, InterruptedException {

    final FunctionPointerState oldState = (FunctionPointerState)pElement;
    Collection<FunctionPointerState> results;

    if (pCfaEdge == null) {
      CFANode node = extractLocation(oldState);
      results = new ArrayList<FunctionPointerState>(node.getNumLeavingEdges());

      for (int edgeIdx = 0; edgeIdx < node.getNumLeavingEdges(); edgeIdx++) {
        CFAEdge edge = node.getLeavingEdge(edgeIdx);
        if (!(edge instanceof FunctionPointerCallEdge)) {
          // ignore FunctionPointerCallEdges, they are from previous passes
          getAbstractSuccessorForEdge(oldState, pPrecision, edge, results);
        }
      }

    } else {
      results = new ArrayList<FunctionPointerState>(1);
      getAbstractSuccessorForEdge(oldState, pPrecision, pCfaEdge, results);

    }
    return results;
  }

  private void getAbstractSuccessorForEdge(
      FunctionPointerState oldState, Precision pPrecision, CFAEdge pCfaEdge, Collection<FunctionPointerState> results)
      throws CPATransferException, InterruptedException {
    CFAEdge cfaEdge;

    // first, check if this is a function pointer call
    String functionCallVariable = getFunctionPointerCall(pCfaEdge);
    if (functionCallVariable != null) {
      // this is indeed a function call via a function pointer

      FunctionPointerTarget target = oldState.getTarget(functionCallVariable);
      if (target instanceof NamedFunctionTarget) {
        String functionName = ((NamedFunctionTarget)target).getFunctionName();
        FunctionEntryNode fDefNode = functions.getFunctionHead(functionName);
        if (fDefNode != null) {
          logger.log(Level.FINEST, "Function pointer", functionCallVariable, "points to", target, "while it is used.");

          CStatementEdge edge = (CStatementEdge)pCfaEdge;
          CFunctionCall functionCall = (CFunctionCall)edge.getStatement();
          CFANode predecessorNode = edge.getPredecessor();
          CFANode successorNode = edge.getSuccessor();
          int lineNumber = edge.getLineNumber();

          FunctionExitNode fExitNode = fDefNode.getExitNode();

          // Create new edges.
          CFunctionSummaryEdge calltoReturnEdge = new CFunctionSummaryEdge(edge.getRawStatement(),
              lineNumber, predecessorNode, successorNode, functionCall);

          FunctionPointerCallEdge callEdge = new FunctionPointerCallEdge(edge.getRawStatement(), lineNumber, predecessorNode, (CFunctionEntryNode)fDefNode, functionCall, calltoReturnEdge);
          predecessorNode.addLeavingEdge(callEdge);
          fDefNode.addEnteringEdge(callEdge);

          if (fExitNode.getNumEnteringEdges() > 0) {
            FunctionPointerReturnEdge returnEdge = new FunctionPointerReturnEdge(lineNumber, fExitNode, successorNode, callEdge, calltoReturnEdge);
            fExitNode.addLeavingEdge(returnEdge);
            successorNode.addEnteringEdge(returnEdge);

          } else {
            // exit node of called functions is not reachable, i.e. this function never returns
            // no need to add return edges
          }

          // now substitute the real edge with the fake edge
          cfaEdge = callEdge;
        } else {
          logger.log(Level.WARNING, "Ignoring function pointer call to external function", functionName);
          cfaEdge = pCfaEdge;
        }

      } else if (target instanceof UnknownTarget) {
        // we known nothing, so just keep the old edge
        cfaEdge = pCfaEdge;

      } else if (target instanceof InvalidTarget) {
        throw new UnrecognizedCCodeException("function pointer points to invalid memory address", pCfaEdge);
      } else {
        throw new AssertionError();
      }

    } else {
      // use the real edge
      cfaEdge = pCfaEdge;
    }

    // Some CPAs rely on the call-to-return edge when processing the return edge.
    // We add it here to the CFA and remove it before returning from this function.
    if (cfaEdge instanceof FunctionPointerReturnEdge) {
      CFunctionSummaryEdge calltoReturnEdge = ((FunctionPointerReturnEdge) cfaEdge).getSummaryEdge();
      calltoReturnEdge.getPredecessor().addLeavingSummaryEdge(calltoReturnEdge);
      calltoReturnEdge.getSuccessor().addEnteringSummaryEdge(calltoReturnEdge);
    }

    // now handle the edge, whether it is real or not
    Collection<? extends AbstractState> newWrappedStates = wrappedTransfer.getAbstractSuccessors(oldState.getWrappedState(), pPrecision, cfaEdge);

    for (AbstractState newWrappedState : newWrappedStates) {
      FunctionPointerState.Builder newState = oldState.createBuilderWithNewWrappedState(newWrappedState);

      newState = handleEdge(newState, cfaEdge);

      if (newState != null) {
        results.add(newState.build());
      }
    }

    if (pCfaEdge instanceof FunctionPointerReturnEdge) {
      // We are returning from a function that was called via a function pointer
      // Remove all fake edges we have created.

      FunctionPointerReturnEdge returnEdge = (FunctionPointerReturnEdge)pCfaEdge;

      // The call edge and the return edge are never removed from the CFA,
      // because we might need them for refinement.
      // CallstackCPA should force taking the right return edge.

      CFACreationUtils.removeSummaryEdgeFromNodes(returnEdge.getSummaryEdge());
    }
  }

  private String getFunctionPointerCall(CFAEdge pCfaEdge) throws UnrecognizedCCodeException {
    if (pCfaEdge.getEdgeType() != CFAEdgeType.StatementEdge) {
      return null;
    }

    CStatement statement = ((CStatementEdge)pCfaEdge).getStatement();
    if (!(statement instanceof CFunctionCall)) {
      return null;
    }

    CFunctionCallExpression funcCall = ((CFunctionCall)statement).getFunctionCallExpression();
    CExpression nameExp = funcCall.getFunctionNameExpression();
    String currentFunction = pCfaEdge.getPredecessor().getFunctionName();

    // functions may be called either as f() or as (*f)(),
    // so remove the star operator if its there
<<<<<<< HEAD
    if (nameExp instanceof CUnaryExpression) {
      CUnaryExpression unaryExp = (CUnaryExpression)nameExp;
      if (unaryExp.getOperator() == UnaryOperator.STAR) {
        // a = (*f)(b)
        nameExp = unaryExp.getOperand();

      } else {
        throw new UnrecognizedCCodeException("unknown function call expression", pCfaEdge, nameExp);
      }
=======
    if (nameExp instanceof CPointerExpression) {
      nameExp = ((CPointerExpression)nameExp).getOperand();
>>>>>>> 30d65383
    }

    if (nameExp instanceof CCastExpression) {
      nameExp = ((CCastExpression) nameExp).getOperand();
    }

    if (nameExp instanceof CIdExpression) {
      // a = f(b) or a = (*f)(b)
      return scopedIfNecessary((CIdExpression)nameExp, currentFunction);
    } else if (nameExp instanceof CFieldReference) {
      // TODO This is a function pointer call "(s->f)()" or "(s.f)()"
      return null;
    } else if (nameExp instanceof CArraySubscriptExpression) {
      // TODO This is a function pointer call (*a[i])()
      return null;
<<<<<<< HEAD
    }  else {
      throw new UnrecognizedCCodeException("unknown function call expression", pCfaEdge, nameExp);
=======
    } else if (nameExp instanceof CPointerExpression) {
      // TODO double dereference (**f)()
      return null;
    } else {
      throw new UnrecognizedCCodeException("unknown function call expression of type " + nameExp.getClass().getSimpleName(), pCfaEdge, nameExp);
>>>>>>> 30d65383
    }
  }

  private FunctionPointerState.Builder handleEdge(FunctionPointerState.Builder newState, CFAEdge pCfaEdge) throws CPATransferException {

    switch (pCfaEdge.getEdgeType()) {

      // declaration of a function pointer.
      case DeclarationEdge: {
        CDeclarationEdge declEdge = (CDeclarationEdge) pCfaEdge;
        handleDeclaration(newState, declEdge);
        break;
      }

      // if edge is a statement edge, e.g. a = b + c
      case StatementEdge: {
        CStatementEdge statementEdge = (CStatementEdge) pCfaEdge;
        handleStatement(newState, statementEdge.getStatement(), pCfaEdge);
        break;
      }

      case FunctionCallEdge: {
        CFunctionCallEdge functionCallEdge = (CFunctionCallEdge) pCfaEdge;
        handleFunctionCall(newState, functionCallEdge);
        break;
      }

      case ReturnStatementEdge: {
        CReturnStatementEdge returnStatementEdge = (CReturnStatementEdge)pCfaEdge;
        handleReturnStatement(newState, returnStatementEdge.getExpression(), pCfaEdge);
        break;
      }

      case FunctionReturnEdge: {
        CFunctionReturnEdge functionReturnEdge = (CFunctionReturnEdge) pCfaEdge;
        handleFunctionReturn(newState, functionReturnEdge);
        break;
      }

      // maybe two function pointers are compared.
      case AssumeEdge: {
        break;
      }

      // nothing to do.
      case BlankEdge:
      case CallToReturnEdge: {
        break;
      }

      case MultiEdge: {
        for(CFAEdge currentEdge : ((MultiEdge)pCfaEdge).getEdges()) {
          newState = handleEdge(newState, currentEdge);
        }
        break;
      }

      default:
        throw new UnrecognizedCFAEdgeException(pCfaEdge);
    }

    return newState;
  }

  private void handleDeclaration(FunctionPointerState.Builder pNewState, CDeclarationEdge declEdge) throws UnrecognizedCCodeException {

    if (!(declEdge.getDeclaration() instanceof CVariableDeclaration)) {
      // not a variable declaration
      return;
    }
    CVariableDeclaration decl = (CVariableDeclaration)declEdge.getDeclaration();

    String functionName = declEdge.getPredecessor().getFunctionName();

    // get name of declaration
    String name = decl.getName();
    if (name == null) {
      // not a variable declaration
      return;
    }
    if (!decl.isGlobal()) {
      name = scoped(name, functionName);
    }

    // get initial value
    FunctionPointerTarget initialValue = invalidFunctionPointerTarget;

    if (decl.getInitializer() != null) {
      CInitializer init = decl.getInitializer();
      if (init instanceof CInitializerExpression) {
        initialValue = getValue(((CInitializerExpression) init).getExpression(), pNewState, functionName);
      }
    }

    // store declaration in abstract state
    pNewState.setTarget(name, initialValue);
  }

  private void handleStatement(FunctionPointerState.Builder pNewState, CStatement pStatement,
        CFAEdge pCfaEdge) throws UnrecognizedCCodeException {

    if (pStatement instanceof CAssignment) {
      // assignment like "a = b" or "a = foo()"
      String functionName = pCfaEdge.getPredecessor().getFunctionName();

      CAssignment assignment = (CAssignment)pStatement;
      String varName = getLeftHandSide(assignment.getLeftHandSide(), pCfaEdge, functionName);

      if (varName != null) {
        FunctionPointerTarget target = getValue(assignment.getRightHandSide(), pNewState, functionName);
        pNewState.setTarget(varName, target);
      }

    } else if (pStatement instanceof CFunctionCallStatement) {
      // external function call without return value

    } else if (pStatement instanceof CExpressionStatement) {
      // side-effect free statement

    } else {
      throw new UnrecognizedCCodeException("unknown statement", pCfaEdge, pStatement);
    }
  }

  private void handleFunctionCall(FunctionPointerState.Builder pNewState, CFunctionCallEdge callEdge) throws UnrecognizedCCodeException {

    CFunctionEntryNode functionEntryNode = callEdge.getSuccessor();
    String calledFunctionName = functionEntryNode.getFunctionName();
    String callerFunctionName = callEdge.getPredecessor().getFunctionName();

    List<String> paramNames = functionEntryNode.getFunctionParameterNames();
    List<CExpression> arguments = callEdge.getArguments();

    if (functionEntryNode.getFunctionDefinition().getType().takesVarArgs()) {
      if (paramNames.size() > arguments.size()) {
        throw new UnrecognizedCCodeException("Number of parameters on function call does " +
            "not match function definition", callEdge);
      }

    } else {
      if (paramNames.size() != arguments.size()) {
        throw new UnrecognizedCCodeException("Number of parameters on function call does " +
            "not match function definition", callEdge);
      }
    }

    // used to get value in caller context
    ExpressionValueVisitor v = new ExpressionValueVisitor(pNewState, callerFunctionName, invalidFunctionPointerTarget);

    for (int i=0; i < paramNames.size(); i++) {
      String paramName = scoped(paramNames.get(i), calledFunctionName);
      CExpression actualArgument = arguments.get(i);

      FunctionPointerTarget target = actualArgument.accept(v);
      pNewState.setTarget(paramName, target);

      // TODO only do this if declared type is function pointer?
    }
  }

  private void handleReturnStatement(FunctionPointerState.Builder pNewState, CExpression returnValue,
      CFAEdge pCfaEdge) throws UnrecognizedCCodeException {

    if (returnValue != null) {
      String functionName = pCfaEdge.getPredecessor().getFunctionName();
      FunctionPointerTarget target = getValue(returnValue, pNewState, functionName);

      pNewState.setTarget(FUNCTION_RETURN_VARIABLE, target);
    }
  }


  private void handleFunctionReturn(FunctionPointerState.Builder pNewState, CFunctionReturnEdge pFunctionReturnEdge) throws UnrecognizedCCodeException {
    CFunctionSummaryEdge summaryEdge = pFunctionReturnEdge.getSummaryEdge();
    assert summaryEdge != null;

    CFunctionCall funcCall = summaryEdge.getExpression();
    if (funcCall instanceof CFunctionCallAssignmentStatement) {

      CExpression left = ((CFunctionCallAssignmentStatement)funcCall).getLeftHandSide();

      String callerFunction = summaryEdge.getSuccessor().getFunctionName();
      String varName = getLeftHandSide(left, summaryEdge, callerFunction);

      if (varName != null) {

        FunctionPointerTarget target = pNewState.getTarget(FUNCTION_RETURN_VARIABLE);
        pNewState.setTarget(varName, target);
      }
    }

    // clear special variable
    pNewState.setTarget(FUNCTION_RETURN_VARIABLE, UnknownTarget.getInstance());

    // clear all local variables of inner function
    String calledFunction = pFunctionReturnEdge.getPredecessor().getFunctionName();
    pNewState.clearVariablesWithPrefix(calledFunction + "::");
  }

  private String getLeftHandSide(CExpression lhsExpression, CFAEdge edge, String functionName) throws UnrecognizedCCodeException {

    if (lhsExpression instanceof CIdExpression) {
      // a = ...
      return scopedIfNecessary((CIdExpression)lhsExpression, functionName);

    } else if (lhsExpression instanceof CPointerExpression) {
      // *a = ...
      // TODO: Support this statement.

    } else if (lhsExpression instanceof CFieldReference) {

      //String functionName = pCfaEdge.getPredecessor().getFunctionName();
      //handleAssignmentToVariable(op1.getRawSignature(), op2, v);

      // TODO: Support this statement.

    } else if (lhsExpression instanceof CArraySubscriptExpression) {
      CArraySubscriptExpression arrayExp = (CArraySubscriptExpression)lhsExpression;
      if (arrayExp.getArrayExpression() instanceof CIdExpression
          && arrayExp.getSubscriptExpression() instanceof CIntegerLiteralExpression) {
        return arrayElementVariable(arrayExp, functionName);
      }

    } else {
      throw new UnrecognizedCCodeException("left operand of assignment has to be a variable", edge, lhsExpression);
    }
    return null;
  }

  private FunctionPointerTarget getValue(CRightHandSide exp, FunctionPointerState.Builder element, String function) throws UnrecognizedCCodeException {
    return exp.accept(new ExpressionValueVisitor(element, function, invalidFunctionPointerTarget));
  }

  private static class ExpressionValueVisitor extends DefaultCExpressionVisitor<FunctionPointerTarget, UnrecognizedCCodeException>
                                              implements CRightHandSideVisitor<FunctionPointerTarget, UnrecognizedCCodeException> {

    private final FunctionPointerState.Builder state;
    private final String function;
    private final FunctionPointerTarget targetForInvalidPointers;

    private ExpressionValueVisitor(FunctionPointerState.Builder pElement, String pFunction,
                                   FunctionPointerTarget pTargetForInvalidPointers) {
      state = pElement;
      function = pFunction;
      targetForInvalidPointers = pTargetForInvalidPointers;
    }

    @Override
    public FunctionPointerTarget visit(CArraySubscriptExpression pE) throws UnrecognizedCCodeException {
      if (pE.getSubscriptExpression() instanceof CIntegerLiteralExpression
          && pE.getArrayExpression() instanceof CIdExpression) {

        return state.getTarget(arrayElementVariable(pE, function));
      }
      return super.visit(pE);
    }

    @Override
    public FunctionPointerTarget visit(CUnaryExpression pE) {
      if ((pE.getOperator() == UnaryOperator.AMPER) && (pE.getOperand() instanceof CIdExpression)) {
<<<<<<< HEAD
        CIdExpression operand = (CIdExpression)pE.getOperand();
=======
        return extractFunctionId((CIdExpression)pE.getOperand());
      }
      return visitDefault(pE);
    }

    @Override
    public FunctionPointerTarget visit(CPointerExpression pE) {
      if (pE.getOperand() instanceof CIdExpression) {
        return extractFunctionId((CIdExpression)pE.getOperand());
      }
      return visitDefault(pE);
    }

    private FunctionPointerTarget extractFunctionId(CIdExpression operand) {
      if ( (operand.getDeclaration()!=null && operand.getDeclaration().getType() instanceof CFunctionType)
        || (operand.getExpressionType() instanceof CFunctionType)) {
>>>>>>> 30d65383
        return new NamedFunctionTarget(operand.getName());

      } else {
        return visitDefault(pE);
      }
    }

    @Override
    public FunctionPointerTarget visit(CIdExpression pE) {
<<<<<<< HEAD
      if (pE.getExpressionType() instanceof CFunctionPointerType) {
=======
      if (pE.getDeclaration() instanceof CFunctionDeclaration
          || pE.getExpressionType() instanceof CFunctionType) {
>>>>>>> 30d65383
        return new NamedFunctionTarget(pE.getName());
      }

      return state.getTarget(scopedIfNecessary(pE, function));
    }

    @Override
    public FunctionPointerTarget visit(CCastExpression pE) throws UnrecognizedCCodeException {
      return pE.getOperand().accept(this);
    }

    @Override
    public FunctionPointerTarget visit(CComplexCastExpression pE) throws UnrecognizedCCodeException {
      // evaluation of complex numbers is not supported by now
      return UnknownTarget.getInstance();
    }

    @Override
    protected FunctionPointerTarget visitDefault(CExpression pExp) {
      return UnknownTarget.getInstance();
    }

    @Override
    public FunctionPointerTarget visit(CFunctionCallExpression pIastFunctionCallExpression) {
      return UnknownTarget.getInstance();
    }

    @Override
    public FunctionPointerTarget visit(CCharLiteralExpression pE) {
      return targetForInvalidPointers;
    }

    @Override
    public FunctionPointerTarget visit(CFloatLiteralExpression pE) {
      return targetForInvalidPointers;
    }

    @Override
    public FunctionPointerTarget visit(CIntegerLiteralExpression pE) {
      return targetForInvalidPointers;
    }

    @Override
    public FunctionPointerTarget visit(CStringLiteralExpression pE) {
      return targetForInvalidPointers;
    }

    @Override
    public FunctionPointerTarget visit(CImaginaryLiteralExpression pE) {
      return targetForInvalidPointers;
    }
  }

  // looks up the variable in the current namespace
  private static String scopedIfNecessary(CIdExpression var, String function) {
    CSimpleDeclaration decl = var.getDeclaration();
    boolean isGlobal = false;
    if (decl instanceof CDeclaration) {
      isGlobal = ((CDeclaration)decl).isGlobal();
    }

    if (isGlobal) {
      return var.getName();
    } else {
      return scoped(var.getName(), function);
    }
  }

<<<<<<< HEAD
  // prefixes function to variable name
  // Call only if you are sure you have a local variable!
  private static String scoped(String var, String function) {
    return function + "::" + var;
=======
  private static String arrayElementVariable(CArraySubscriptExpression exp, String function) {
    assert exp.getSubscriptExpression() instanceof CIntegerLiteralExpression;
    String name = scopedIfNecessary((CIdExpression)exp.getArrayExpression(), function);
    name += "[" + exp.getSubscriptExpression().toASTString() + "]";
    return name;
>>>>>>> 30d65383
  }

  @Override
  public Collection<? extends AbstractState> strengthen(
      AbstractState pElement, List<AbstractState> pOtherElements,
      CFAEdge pCfaEdge, Precision pPrecision) {
    // in this method we could access the abstract domains of other CPAs
    // if required.
    return null;
  }
}<|MERGE_RESOLUTION|>--- conflicted
+++ resolved
@@ -23,11 +23,11 @@
  */
 package org.sosy_lab.cpachecker.cpa.functionpointer;
 
-import static org.sosy_lab.cpachecker.util.AbstractStates.extractLocation;
-
-import java.util.ArrayList;
+import java.util.Arrays;
 import java.util.Collection;
+import java.util.HashSet;
 import java.util.List;
+import java.util.Set;
 import java.util.logging.Level;
 
 import org.sosy_lab.common.LogManager;
@@ -35,17 +35,13 @@
 import org.sosy_lab.common.configuration.InvalidConfigurationException;
 import org.sosy_lab.common.configuration.Option;
 import org.sosy_lab.common.configuration.Options;
-import org.sosy_lab.cpachecker.cfa.CFA;
-import org.sosy_lab.cpachecker.cfa.CFACreationUtils;
 import org.sosy_lab.cpachecker.cfa.ast.c.CArraySubscriptExpression;
 import org.sosy_lab.cpachecker.cfa.ast.c.CAssignment;
+import org.sosy_lab.cpachecker.cfa.ast.c.CBinaryExpression;
+import org.sosy_lab.cpachecker.cfa.ast.c.CBinaryExpression.BinaryOperator;
 import org.sosy_lab.cpachecker.cfa.ast.c.CCastExpression;
 import org.sosy_lab.cpachecker.cfa.ast.c.CCharLiteralExpression;
-<<<<<<< HEAD
-import org.sosy_lab.cpachecker.cfa.ast.c.CDeclaration;
-=======
 import org.sosy_lab.cpachecker.cfa.ast.c.CComplexCastExpression;
->>>>>>> 30d65383
 import org.sosy_lab.cpachecker.cfa.ast.c.CExpression;
 import org.sosy_lab.cpachecker.cfa.ast.c.CExpressionStatement;
 import org.sosy_lab.cpachecker.cfa.ast.c.CFieldReference;
@@ -60,14 +56,10 @@
 import org.sosy_lab.cpachecker.cfa.ast.c.CInitializer;
 import org.sosy_lab.cpachecker.cfa.ast.c.CInitializerExpression;
 import org.sosy_lab.cpachecker.cfa.ast.c.CIntegerLiteralExpression;
-<<<<<<< HEAD
-=======
 import org.sosy_lab.cpachecker.cfa.ast.c.CParameterDeclaration;
 import org.sosy_lab.cpachecker.cfa.ast.c.CPointerExpression;
->>>>>>> 30d65383
 import org.sosy_lab.cpachecker.cfa.ast.c.CRightHandSide;
 import org.sosy_lab.cpachecker.cfa.ast.c.CRightHandSideVisitor;
-import org.sosy_lab.cpachecker.cfa.ast.c.CSimpleDeclaration;
 import org.sosy_lab.cpachecker.cfa.ast.c.CStatement;
 import org.sosy_lab.cpachecker.cfa.ast.c.CStringLiteralExpression;
 import org.sosy_lab.cpachecker.cfa.ast.c.CUnaryExpression;
@@ -76,10 +68,8 @@
 import org.sosy_lab.cpachecker.cfa.ast.c.DefaultCExpressionVisitor;
 import org.sosy_lab.cpachecker.cfa.model.CFAEdge;
 import org.sosy_lab.cpachecker.cfa.model.CFAEdgeType;
-import org.sosy_lab.cpachecker.cfa.model.CFANode;
-import org.sosy_lab.cpachecker.cfa.model.FunctionEntryNode;
-import org.sosy_lab.cpachecker.cfa.model.FunctionExitNode;
 import org.sosy_lab.cpachecker.cfa.model.MultiEdge;
+import org.sosy_lab.cpachecker.cfa.model.c.CAssumeEdge;
 import org.sosy_lab.cpachecker.cfa.model.c.CDeclarationEdge;
 import org.sosy_lab.cpachecker.cfa.model.c.CFunctionCallEdge;
 import org.sosy_lab.cpachecker.cfa.model.c.CFunctionEntryNode;
@@ -87,7 +77,8 @@
 import org.sosy_lab.cpachecker.cfa.model.c.CFunctionSummaryEdge;
 import org.sosy_lab.cpachecker.cfa.model.c.CReturnStatementEdge;
 import org.sosy_lab.cpachecker.cfa.model.c.CStatementEdge;
-import org.sosy_lab.cpachecker.cfa.types.c.CFunctionPointerType;
+import org.sosy_lab.cpachecker.cfa.types.c.CFunctionType;
+import org.sosy_lab.cpachecker.cfa.types.c.CPointerType;
 import org.sosy_lab.cpachecker.core.interfaces.AbstractState;
 import org.sosy_lab.cpachecker.core.interfaces.Precision;
 import org.sosy_lab.cpachecker.core.interfaces.TransferRelation;
@@ -99,6 +90,8 @@
 import org.sosy_lab.cpachecker.exceptions.UnrecognizedCCodeException;
 import org.sosy_lab.cpachecker.exceptions.UnrecognizedCFAEdgeException;
 
+import com.google.common.collect.ImmutableSet;
+
 @Options(prefix="cpa.functionpointer")
 class FunctionPointerTransferRelation implements TransferRelation {
 
@@ -108,19 +101,38 @@
   private boolean trackInvalidFunctionPointers = false;
   private final FunctionPointerTarget invalidFunctionPointerTarget;
 
-  private final TransferRelation wrappedTransfer;
-  private final CFA functions;
+  @Option(description="When an invalid function pointer is called, do not assume all functions as possible targets and instead call no function.")
+  private boolean ignoreInvalidFunctionPointerCalls = false;
+
+  @Option(description="When an unknown function pointer is called, do not assume all functions as possible targets and instead call no function (this is unsound).")
+  private boolean ignoreUnknownFunctionPointerCalls = false;
+
   private final LogManager logger;
 
-  FunctionPointerTransferRelation(TransferRelation pWrappedTransfer, CFA pCfa, LogManager pLogger, Configuration config) throws InvalidConfigurationException {
+  private final Set<List<String>> loggedMessages = new HashSet<>();
+
+  FunctionPointerTransferRelation(LogManager pLogger, Configuration config) throws InvalidConfigurationException {
     config.inject(this);
-    wrappedTransfer = pWrappedTransfer;
-    functions = pCfa;
     logger = pLogger;
 
     invalidFunctionPointerTarget = trackInvalidFunctionPointers
                                    ? InvalidTarget.getInstance()
                                    : UnknownTarget.getInstance();
+
+    if (ignoreInvalidFunctionPointerCalls && !trackInvalidFunctionPointers) {
+      throw new InvalidConfigurationException(
+          "FunctionPointerCPA cannot ignore invalid function pointer calls " +
+          "when such pointers are not tracked, " +
+          "please set cpa.functionpointer.trackInvalidFunctionPointers=true");
+    }
+  }
+
+  private void log(Level level, String... msg) {
+    if (logger.wouldBeLogged(level)) {
+      if (loggedMessages.add(Arrays.asList(msg))) {
+        logger.log(level, (Object[])msg);
+      }
+    }
   }
 
   @Override
@@ -129,126 +141,109 @@
       throws CPATransferException, InterruptedException {
 
     final FunctionPointerState oldState = (FunctionPointerState)pElement;
-    Collection<FunctionPointerState> results;
-
-    if (pCfaEdge == null) {
-      CFANode node = extractLocation(oldState);
-      results = new ArrayList<FunctionPointerState>(node.getNumLeavingEdges());
-
-      for (int edgeIdx = 0; edgeIdx < node.getNumLeavingEdges(); edgeIdx++) {
-        CFAEdge edge = node.getLeavingEdge(edgeIdx);
-        if (!(edge instanceof FunctionPointerCallEdge)) {
-          // ignore FunctionPointerCallEdges, they are from previous passes
-          getAbstractSuccessorForEdge(oldState, pPrecision, edge, results);
-        }
-      }
-
-    } else {
-      results = new ArrayList<FunctionPointerState>(1);
-      getAbstractSuccessorForEdge(oldState, pPrecision, pCfaEdge, results);
-
-    }
-    return results;
-  }
-
-  private void getAbstractSuccessorForEdge(
-      FunctionPointerState oldState, Precision pPrecision, CFAEdge pCfaEdge, Collection<FunctionPointerState> results)
-      throws CPATransferException, InterruptedException {
-    CFAEdge cfaEdge;
-
-    // first, check if this is a function pointer call
+
+    //check assumptions about function pointers, like p == &h, where p is a function pointer, h  is a function
+    if (!shouldGoByEdge(oldState, pCfaEdge)) {
+      //should not go by the edge
+      return ImmutableSet.of();//results is a empty set
+    }
+
+    // print warning if we go by the default edge of a function pointer call
+    // (i.e., the edge for the case where we don't have information about the target).
     String functionCallVariable = getFunctionPointerCall(pCfaEdge);
     if (functionCallVariable != null) {
-      // this is indeed a function call via a function pointer
-
       FunctionPointerTarget target = oldState.getTarget(functionCallVariable);
       if (target instanceof NamedFunctionTarget) {
         String functionName = ((NamedFunctionTarget)target).getFunctionName();
-        FunctionEntryNode fDefNode = functions.getFunctionHead(functionName);
-        if (fDefNode != null) {
-          logger.log(Level.FINEST, "Function pointer", functionCallVariable, "points to", target, "while it is used.");
-
-          CStatementEdge edge = (CStatementEdge)pCfaEdge;
-          CFunctionCall functionCall = (CFunctionCall)edge.getStatement();
-          CFANode predecessorNode = edge.getPredecessor();
-          CFANode successorNode = edge.getSuccessor();
-          int lineNumber = edge.getLineNumber();
-
-          FunctionExitNode fExitNode = fDefNode.getExitNode();
-
-          // Create new edges.
-          CFunctionSummaryEdge calltoReturnEdge = new CFunctionSummaryEdge(edge.getRawStatement(),
-              lineNumber, predecessorNode, successorNode, functionCall);
-
-          FunctionPointerCallEdge callEdge = new FunctionPointerCallEdge(edge.getRawStatement(), lineNumber, predecessorNode, (CFunctionEntryNode)fDefNode, functionCall, calltoReturnEdge);
-          predecessorNode.addLeavingEdge(callEdge);
-          fDefNode.addEnteringEdge(callEdge);
-
-          if (fExitNode.getNumEnteringEdges() > 0) {
-            FunctionPointerReturnEdge returnEdge = new FunctionPointerReturnEdge(lineNumber, fExitNode, successorNode, callEdge, calltoReturnEdge);
-            fExitNode.addLeavingEdge(returnEdge);
-            successorNode.addEnteringEdge(returnEdge);
-
-          } else {
-            // exit node of called functions is not reachable, i.e. this function never returns
-            // no need to add return edges
+        log(Level.WARNING, "Function pointer", functionCallVariable,
+            "points to", functionName + ",",
+            "but no corresponding call edge was created during preprocessing.",
+            "Ignoring function pointer call in line", pCfaEdge.getLineNumber() +":",
+            pCfaEdge.getDescription());
+      } else {
+        log(Level.WARNING, "Ignoring call via function pointer", functionCallVariable,
+            "for which no suitable target was found in line", pCfaEdge.getLineNumber() +":",
+            pCfaEdge.getDescription());
+      }
+    }
+
+    // now handle the edge
+    FunctionPointerState.Builder newState = oldState.createBuilder();
+    handleEdge(newState, pCfaEdge);
+
+    return ImmutableSet.of(newState.build());
+  }
+
+  private boolean shouldGoByEdge(FunctionPointerState oldState, CFAEdge cfaEdge) throws UnrecognizedCCodeException {
+    if (cfaEdge.getEdgeType()==CFAEdgeType.AssumeEdge) {
+      CAssumeEdge a = (CAssumeEdge)cfaEdge;
+      CExpression exp = a.getExpression();
+      String functionName = cfaEdge.getPredecessor().getFunctionName();
+      if (exp instanceof CBinaryExpression) {
+        CBinaryExpression e = (CBinaryExpression)exp;
+        BinaryOperator op = e.getOperator();
+        if (op == BinaryOperator.EQUALS) {
+          FunctionPointerState.Builder newState = oldState.createBuilder();
+          FunctionPointerTarget v1 = getValue(e.getOperand1(), newState, functionName);
+          FunctionPointerTarget v2 = getValue(e.getOperand2(), newState, functionName);
+          logger.log(Level.ALL, "Operand1 value is", v1);
+          logger.log(Level.ALL, "Operand2 value is", v2);
+          if (v1 instanceof NamedFunctionTarget
+              && v2 instanceof NamedFunctionTarget) {
+            boolean eq = v1.equals(v2);
+            if (eq != a.getTruthAssumption()) {
+              logger.log(Level.FINE, "Should not go by the edge " + a);
+              return false;//should not go by this edge
+            } else {
+              logger.log(Level.FINE, "Should go by the edge " + a);
+              return true;
+            }
           }
-
-          // now substitute the real edge with the fake edge
-          cfaEdge = callEdge;
-        } else {
-          logger.log(Level.WARNING, "Ignoring function pointer call to external function", functionName);
-          cfaEdge = pCfaEdge;
+          if (a.getTruthAssumption()
+              && (cfaEdge.getSuccessor().getNumLeavingEdges() > 0
+                  && cfaEdge.getSuccessor().getLeavingEdge(0).getEdgeType() == CFAEdgeType.FunctionCallEdge
+                  || cfaEdge.getSuccessor().getNumLeavingEdges() > 1
+                  && cfaEdge.getSuccessor().getLeavingEdge(1).getEdgeType() == CFAEdgeType.FunctionCallEdge)) {
+
+            // This AssumedEdge has probably been created by converting a
+            // function pointer call into a series of if-else-if-else edges,
+            // where there is a single static function call in each branch.
+            // If the user wishes, we skip these function calls by not going entering the branches.
+            // Of course we have to go into the else branches.
+
+            if (ignoreInvalidFunctionPointerCalls) {
+              if (v1 instanceof InvalidTarget && v2 instanceof NamedFunctionTarget) {
+                logger.log(Level.WARNING, "Assuming function pointer", e.getOperand1(),
+                    "with invalid target does not point to", v2,
+                    "in line", cfaEdge.getLineNumber() + ".");
+                return false;
+              }
+              if (v2 instanceof InvalidTarget && v1 instanceof NamedFunctionTarget) {
+                logger.log(Level.WARNING, "Assuming function pointer", e.getOperand2(),
+                    "with invalid target does not point to", v1,
+                    "in line", cfaEdge.getLineNumber() + ".");
+                return false;
+              }
+            }
+            if (ignoreUnknownFunctionPointerCalls) {
+              if (v1 instanceof UnknownTarget && v2 instanceof NamedFunctionTarget) {
+                logger.log(Level.WARNING, "Assuming function pointer", e.getOperand1(),
+                    "with unknown target does not point to", v2,
+                    "in line", cfaEdge.getLineNumber() + ".");
+                return false;
+              }
+              if (v2 instanceof UnknownTarget && v1 instanceof NamedFunctionTarget) {
+                logger.log(Level.WARNING, "Assuming function pointer", e.getOperand2(),
+                    "with unknown target does not point to", v1,
+                    "in line", cfaEdge.getLineNumber() + ".");
+                return false;
+              }
+            }
+          }
         }
-
-      } else if (target instanceof UnknownTarget) {
-        // we known nothing, so just keep the old edge
-        cfaEdge = pCfaEdge;
-
-      } else if (target instanceof InvalidTarget) {
-        throw new UnrecognizedCCodeException("function pointer points to invalid memory address", pCfaEdge);
-      } else {
-        throw new AssertionError();
-      }
-
-    } else {
-      // use the real edge
-      cfaEdge = pCfaEdge;
-    }
-
-    // Some CPAs rely on the call-to-return edge when processing the return edge.
-    // We add it here to the CFA and remove it before returning from this function.
-    if (cfaEdge instanceof FunctionPointerReturnEdge) {
-      CFunctionSummaryEdge calltoReturnEdge = ((FunctionPointerReturnEdge) cfaEdge).getSummaryEdge();
-      calltoReturnEdge.getPredecessor().addLeavingSummaryEdge(calltoReturnEdge);
-      calltoReturnEdge.getSuccessor().addEnteringSummaryEdge(calltoReturnEdge);
-    }
-
-    // now handle the edge, whether it is real or not
-    Collection<? extends AbstractState> newWrappedStates = wrappedTransfer.getAbstractSuccessors(oldState.getWrappedState(), pPrecision, cfaEdge);
-
-    for (AbstractState newWrappedState : newWrappedStates) {
-      FunctionPointerState.Builder newState = oldState.createBuilderWithNewWrappedState(newWrappedState);
-
-      newState = handleEdge(newState, cfaEdge);
-
-      if (newState != null) {
-        results.add(newState.build());
-      }
-    }
-
-    if (pCfaEdge instanceof FunctionPointerReturnEdge) {
-      // We are returning from a function that was called via a function pointer
-      // Remove all fake edges we have created.
-
-      FunctionPointerReturnEdge returnEdge = (FunctionPointerReturnEdge)pCfaEdge;
-
-      // The call edge and the return edge are never removed from the CFA,
-      // because we might need them for refinement.
-      // CallstackCPA should force taking the right return edge.
-
-      CFACreationUtils.removeSummaryEdgeFromNodes(returnEdge.getSummaryEdge());
-    }
+      }
+    }
+    return true;
   }
 
   private String getFunctionPointerCall(CFAEdge pCfaEdge) throws UnrecognizedCCodeException {
@@ -265,22 +260,18 @@
     CExpression nameExp = funcCall.getFunctionNameExpression();
     String currentFunction = pCfaEdge.getPredecessor().getFunctionName();
 
+    if (nameExp instanceof CIdExpression) {
+      CIdExpression idExp = (CIdExpression)nameExp;
+      if (idExp.getExpressionType() instanceof CFunctionType) {
+        // this is a regular function
+        return null;
+      }
+    }
+
     // functions may be called either as f() or as (*f)(),
     // so remove the star operator if its there
-<<<<<<< HEAD
-    if (nameExp instanceof CUnaryExpression) {
-      CUnaryExpression unaryExp = (CUnaryExpression)nameExp;
-      if (unaryExp.getOperator() == UnaryOperator.STAR) {
-        // a = (*f)(b)
-        nameExp = unaryExp.getOperand();
-
-      } else {
-        throw new UnrecognizedCCodeException("unknown function call expression", pCfaEdge, nameExp);
-      }
-=======
     if (nameExp instanceof CPointerExpression) {
       nameExp = ((CPointerExpression)nameExp).getOperand();
->>>>>>> 30d65383
     }
 
     if (nameExp instanceof CCastExpression) {
@@ -296,20 +287,15 @@
     } else if (nameExp instanceof CArraySubscriptExpression) {
       // TODO This is a function pointer call (*a[i])()
       return null;
-<<<<<<< HEAD
-    }  else {
-      throw new UnrecognizedCCodeException("unknown function call expression", pCfaEdge, nameExp);
-=======
     } else if (nameExp instanceof CPointerExpression) {
       // TODO double dereference (**f)()
       return null;
     } else {
       throw new UnrecognizedCCodeException("unknown function call expression of type " + nameExp.getClass().getSimpleName(), pCfaEdge, nameExp);
->>>>>>> 30d65383
-    }
-  }
-
-  private FunctionPointerState.Builder handleEdge(FunctionPointerState.Builder newState, CFAEdge pCfaEdge) throws CPATransferException {
+    }
+  }
+
+  private void handleEdge(final FunctionPointerState.Builder newState, CFAEdge pCfaEdge) throws CPATransferException {
 
     switch (pCfaEdge.getEdgeType()) {
 
@@ -357,8 +343,8 @@
       }
 
       case MultiEdge: {
-        for(CFAEdge currentEdge : ((MultiEdge)pCfaEdge).getEdges()) {
-          newState = handleEdge(newState, currentEdge);
+        for (CFAEdge currentEdge : ((MultiEdge)pCfaEdge).getEdges()) {
+          handleEdge(newState, currentEdge);
         }
         break;
       }
@@ -366,8 +352,6 @@
       default:
         throw new UnrecognizedCFAEdgeException(pCfaEdge);
     }
-
-    return newState;
   }
 
   private void handleDeclaration(FunctionPointerState.Builder pNewState, CDeclarationEdge declEdge) throws UnrecognizedCCodeException {
@@ -381,14 +365,7 @@
     String functionName = declEdge.getPredecessor().getFunctionName();
 
     // get name of declaration
-    String name = decl.getName();
-    if (name == null) {
-      // not a variable declaration
-      return;
-    }
-    if (!decl.isGlobal()) {
-      name = scoped(name, functionName);
-    }
+    String name = decl.getQualifiedName();
 
     // get initial value
     FunctionPointerTarget initialValue = invalidFunctionPointerTarget;
@@ -433,20 +410,19 @@
   private void handleFunctionCall(FunctionPointerState.Builder pNewState, CFunctionCallEdge callEdge) throws UnrecognizedCCodeException {
 
     CFunctionEntryNode functionEntryNode = callEdge.getSuccessor();
-    String calledFunctionName = functionEntryNode.getFunctionName();
     String callerFunctionName = callEdge.getPredecessor().getFunctionName();
 
-    List<String> paramNames = functionEntryNode.getFunctionParameterNames();
+    List<CParameterDeclaration> formalParams = functionEntryNode.getFunctionParameters();
     List<CExpression> arguments = callEdge.getArguments();
 
     if (functionEntryNode.getFunctionDefinition().getType().takesVarArgs()) {
-      if (paramNames.size() > arguments.size()) {
+      if (formalParams.size() > arguments.size()) {
         throw new UnrecognizedCCodeException("Number of parameters on function call does " +
             "not match function definition", callEdge);
       }
 
     } else {
-      if (paramNames.size() != arguments.size()) {
+      if (formalParams.size() != arguments.size()) {
         throw new UnrecognizedCCodeException("Number of parameters on function call does " +
             "not match function definition", callEdge);
       }
@@ -455,8 +431,8 @@
     // used to get value in caller context
     ExpressionValueVisitor v = new ExpressionValueVisitor(pNewState, callerFunctionName, invalidFunctionPointerTarget);
 
-    for (int i=0; i < paramNames.size(); i++) {
-      String paramName = scoped(paramNames.get(i), calledFunctionName);
+    for (int i=0; i < formalParams.size(); i++) {
+      String paramName = formalParams.get(i).getQualifiedName();
       CExpression actualArgument = arguments.get(i);
 
       FunctionPointerTarget target = actualArgument.accept(v);
@@ -566,9 +542,6 @@
     @Override
     public FunctionPointerTarget visit(CUnaryExpression pE) {
       if ((pE.getOperator() == UnaryOperator.AMPER) && (pE.getOperand() instanceof CIdExpression)) {
-<<<<<<< HEAD
-        CIdExpression operand = (CIdExpression)pE.getOperand();
-=======
         return extractFunctionId((CIdExpression)pE.getOperand());
       }
       return visitDefault(pE);
@@ -585,22 +558,21 @@
     private FunctionPointerTarget extractFunctionId(CIdExpression operand) {
       if ( (operand.getDeclaration()!=null && operand.getDeclaration().getType() instanceof CFunctionType)
         || (operand.getExpressionType() instanceof CFunctionType)) {
->>>>>>> 30d65383
         return new NamedFunctionTarget(operand.getName());
-
-      } else {
-        return visitDefault(pE);
-      }
+      }
+      if (operand.getExpressionType() instanceof CPointerType) {
+        CPointerType t = (CPointerType)operand.getExpressionType();
+        if (t.getType() instanceof CFunctionType) {
+          return state.getTarget(scopedIfNecessary(operand, function));
+        }
+      }
+      return visitDefault(operand);
     }
 
     @Override
     public FunctionPointerTarget visit(CIdExpression pE) {
-<<<<<<< HEAD
-      if (pE.getExpressionType() instanceof CFunctionPointerType) {
-=======
       if (pE.getDeclaration() instanceof CFunctionDeclaration
           || pE.getExpressionType() instanceof CFunctionType) {
->>>>>>> 30d65383
         return new NamedFunctionTarget(pE.getName());
       }
 
@@ -656,31 +628,14 @@
 
   // looks up the variable in the current namespace
   private static String scopedIfNecessary(CIdExpression var, String function) {
-    CSimpleDeclaration decl = var.getDeclaration();
-    boolean isGlobal = false;
-    if (decl instanceof CDeclaration) {
-      isGlobal = ((CDeclaration)decl).isGlobal();
-    }
-
-    if (isGlobal) {
-      return var.getName();
-    } else {
-      return scoped(var.getName(), function);
-    }
-  }
-
-<<<<<<< HEAD
-  // prefixes function to variable name
-  // Call only if you are sure you have a local variable!
-  private static String scoped(String var, String function) {
-    return function + "::" + var;
-=======
+    return var.getDeclaration().getQualifiedName();
+  }
+
   private static String arrayElementVariable(CArraySubscriptExpression exp, String function) {
     assert exp.getSubscriptExpression() instanceof CIntegerLiteralExpression;
     String name = scopedIfNecessary((CIdExpression)exp.getArrayExpression(), function);
     name += "[" + exp.getSubscriptExpression().toASTString() + "]";
     return name;
->>>>>>> 30d65383
   }
 
   @Override
