/*
 *  CPAchecker is a tool for configurable software verification.
 *  This file is part of CPAchecker.
 *
 *  Copyright (C) 2007-2014  Dirk Beyer
 *  All rights reserved.
 *
 *  Licensed under the Apache License, Version 2.0 (the "License");
 *  you may not use this file except in compliance with the License.
 *  You may obtain a copy of the License at
 *
 *      http://www.apache.org/licenses/LICENSE-2.0
 *
 *  Unless required by applicable law or agreed to in writing, software
 *  distributed under the License is distributed on an "AS IS" BASIS,
 *  WITHOUT WARRANTIES OR CONDITIONS OF ANY KIND, either express or implied.
 *  See the License for the specific language governing permissions and
 *  limitations under the License.
 *
 *
 *  CPAchecker web page:
 *    http://cpachecker.sosy-lab.org
 */
package org.sosy_lab.cpachecker.cpa.automaton;

import static com.google.common.base.Preconditions.checkNotNull;
import static com.google.common.base.Preconditions.checkState;

import com.google.common.base.Joiner;
import com.google.common.base.Splitter;
import com.google.common.collect.ImmutableList;
import com.google.common.collect.ImmutableSet;
import java.io.IOException;
import java.io.Serializable;
import java.util.Collections;
import java.util.List;
import java.util.Map;
import java.util.Optional;
import java.util.Set;
import org.sosy_lab.cpachecker.cfa.ast.AExpression;
import org.sosy_lab.cpachecker.core.interfaces.AbstractQueryableState;
import org.sosy_lab.cpachecker.core.interfaces.AbstractStateWithAssumptions;
import org.sosy_lab.cpachecker.core.interfaces.Graphable;
import org.sosy_lab.cpachecker.core.interfaces.Property;
import org.sosy_lab.cpachecker.core.interfaces.Targetable;
import org.sosy_lab.cpachecker.exceptions.InvalidQueryException;
import org.sosy_lab.cpachecker.util.expressions.ExpressionTree;
import org.sosy_lab.cpachecker.util.expressions.ExpressionTrees;
import org.sosy_lab.cpachecker.util.globalinfo.GlobalInfo;

/**
 * This class combines a AutomatonInternal State with a variable Configuration.
 * Instances of this class are passed to the CPAchecker as AbstractState.
 */
public class AutomatonState implements AbstractQueryableState, Targetable, Serializable, AbstractStateWithAssumptions, Graphable {

  private static final long serialVersionUID = -4665039439114057346L;
  private static final String AutomatonAnalysisNamePrefix = "AutomatonAnalysis_";

  static final String INTERNAL_STATE_IS_TARGET_PROPERTY = "internalStateIsTarget";

  static class TOP extends AutomatonState {
    private static final long serialVersionUID = -7848577870312049023L;

    public TOP(ControlAutomatonCPA pAutomatonCPA) {
      super(
          Collections.emptyMap(),
          new AutomatonInternalState("_predefinedState_TOP", Collections.emptyList()),
          pAutomatonCPA,
          ImmutableList.of(),
          ExpressionTrees.getTrue(),
          0,
          0,
          null);
    }

    @Override
    public boolean checkProperty(String pProperty) throws InvalidQueryException {
      return pProperty.toLowerCase().equals("state == top");
    }

    @Override
    public String toString() {
      return "AutomatonState.TOP";
    }
  }

  static class BOTTOM extends AutomatonState {
    private static final long serialVersionUID = -401794748742705212L;

    public BOTTOM(ControlAutomatonCPA pAutomatonCPA) {
      super(
          Collections.emptyMap(),
          AutomatonInternalState.BOTTOM,
          pAutomatonCPA,
          ImmutableList.of(),
          ExpressionTrees.getTrue(),
          0,
          0,
          null);
    }

    @Override
    public boolean checkProperty(String pProperty) throws InvalidQueryException {
      return pProperty.toLowerCase().equals("state == bottom");
    }

    @Override
    public String toString() {
      return "AutomatonState.BOTTOM";
    }
  }

  private transient ControlAutomatonCPA automatonCPA;
  private final Map<String, AutomatonVariable> vars;
  private transient AutomatonInternalState internalState;
  private final ImmutableList<AExpression> assumptions;
  private transient final ExpressionTree<AExpression> candidateInvariants;
  private int matches = 0;
  private int failedMatches = 0;
<<<<<<< HEAD
  private final AutomatonSafetyProperty violatedPropertyDescription;
  private String transitionName;
=======
  private transient final AutomatonSafetyProperty violatedPropertyDescription;
>>>>>>> 4ae4448b

  static AutomatonState automatonStateFactory(
      Map<String, AutomatonVariable> pVars,
      AutomatonInternalState pInternalState,
      ControlAutomatonCPA pAutomatonCPA,
      ImmutableList<AExpression> pAssumptions,
      ExpressionTree<AExpression> pCandidateInvariants,
      int successfulMatches,
      int failedMatches,
      AutomatonSafetyProperty violatedPropertyDescription) {

    if (pInternalState == AutomatonInternalState.BOTTOM) {
      return pAutomatonCPA.getBottomState();
    } else {
      return new AutomatonState(
          pVars,
          pInternalState,
          pAutomatonCPA,
          pAssumptions,
          pCandidateInvariants,
          successfulMatches,
          failedMatches,
          violatedPropertyDescription);
    }
  }

  static AutomatonState automatonStateFactory(Map<String, AutomatonVariable> pVars,
      AutomatonInternalState pInternalState, ControlAutomatonCPA pAutomatonCPA,
      int successfulMatches, int failedMatches, AutomatonSafetyProperty violatedPropertyDescription) {
    return automatonStateFactory(
        pVars,
        pInternalState,
        pAutomatonCPA,
        ImmutableList.of(),
        ExpressionTrees.getTrue(),
        successfulMatches,
        failedMatches,
        violatedPropertyDescription);
  }

  private AutomatonState(
      Map<String, AutomatonVariable> pVars,
      AutomatonInternalState pInternalState,
      ControlAutomatonCPA pAutomatonCPA,
      ImmutableList<AExpression> pAssumptions,
      ExpressionTree<AExpression> pCandidateInvariants,
      int successfulMatches,
      int failedMatches,
      AutomatonSafetyProperty pViolatedPropertyDescription) {

    this.vars = checkNotNull(pVars);
    this.internalState = checkNotNull(pInternalState);
    this.automatonCPA = checkNotNull(pAutomatonCPA);
    this.matches = successfulMatches;
    this.failedMatches = failedMatches;
    this.assumptions = pAssumptions;
    this.candidateInvariants = pCandidateInvariants;

    if (internalState.isTarget()) {
      checkNotNull(pViolatedPropertyDescription);
      violatedPropertyDescription = pViolatedPropertyDescription;
    } else {
      violatedPropertyDescription = null;
    }
  }

  public void setTransitionName(String transitionName) {
    this.transitionName = transitionName;
  }

  public String getTransitionName() {
    return transitionName;
  }

  public ControlAutomatonCPA getAutomaton() {
    return automatonCPA;
  }

  @Override
  public boolean isTarget() {
    return this.automatonCPA.isTreatingErrorsAsTargets() && internalState.isTarget();
  }

  @Override
  public Set<Property> getViolatedProperties() throws IllegalStateException {
    checkState(isTarget());
    return ImmutableSet.<Property>of(violatedPropertyDescription);
  }

  Optional<AutomatonSafetyProperty> getOptionalViolatedPropertyDescription() {
    return Optional.ofNullable(violatedPropertyDescription);
  }

  @Override
  public boolean equals(Object pObj) {
    if (this == pObj) {
      return true;
    }
    if (pObj == null) {
      return false;
    }
    if (!pObj.getClass().equals(this.getClass())) {
      return false;
    }
    AutomatonState otherState = (AutomatonState) pObj;

    return this.internalState.equals(otherState.internalState)
        && this.vars.equals(otherState.vars);
  }

  @Override
  public int hashCode() {
    // Important: we cannot use vars.hashCode(), because the hash code of a map
    // depends on the hash code of its values, and those may change.
    return internalState.hashCode();
  }


  @Override
  public ImmutableList<AExpression> getAssumptions() {
    return assumptions;
  }

  /**
   * returns the name of the automaton, to whom this state belongs to (the name is specified in the automaton file)
   * forwards to <code>automatonCPA.getAutomaton().getName()</code>.
   * @return name of automaton
   */
  public String getOwningAutomatonName() {
    return automatonCPA.getAutomaton().getName();
  }

  public Automaton getOwningAutomaton() {
    return automatonCPA.getAutomaton();
  }

  @Override
  public String toString() {
    return (automatonCPA!=null?automatonCPA.getAutomaton().getName() + ": ": "") + internalState.getName() + ' ' + Joiner.on(' ').withKeyValueSeparator("=").join(vars);
  }

  @Override
  public String toDOTLabel() {
    if (!internalState.getName().equals("Init")) {
      return (automatonCPA!=null?automatonCPA.getAutomaton().getName() + ": ": "") + internalState.getName();
    }
    return "";
  }

  @Override
  public boolean shouldBeHighlighted() {
    return false;
  }

  /**
   * The UnknownState represents one of the States following a normal State of the Automaton.
   * Which State is the correct following state could not be determined so far.
   * This Class is used if during a "getAbstractSuccessor" call the abstract successor could not be determined.
   * During the subsequent "strengthen" call enough information should be available to determine a normal AutomatonState as following State.
   */
  static class AutomatonUnknownState extends AutomatonState {
    private static final long serialVersionUID = -2010032222354565037L;
    private final AutomatonState previousState;

    AutomatonUnknownState(AutomatonState pPreviousState) {
      super(
          pPreviousState.getVars(),
          pPreviousState.getInternalState(),
          pPreviousState.automatonCPA,
          pPreviousState.getAssumptions(),
          pPreviousState.getCandidateInvariants(),
          -1,
          -1,
          null);
      previousState = pPreviousState;
    }

    AutomatonState getPreviousState() {
      return previousState;
    }

    @Override
    public boolean equals(Object pObj) {
      if (this == pObj) {
        return true;
      }
      if (pObj == null) {
        return false;
      }
      if (!pObj.getClass().equals(this.getClass())) {
        return false;
      }
      AutomatonUnknownState otherState = (AutomatonUnknownState) pObj;
      return previousState.equals(otherState.previousState);
    }

    @Override
    public int hashCode() {
      return this.previousState.hashCode() + 724;
    }

    @Override
    public String toString() {
      return "AutomatonUnknownState<" + previousState.toString() + ">";
    }
  }

  @Override
  public boolean checkProperty(String pProperty) throws InvalidQueryException {
    /*
     * Check properties of the state, which are either:
     * a) "internalStateIsTarget", to check if the internal state is a target
     *    state.
     * b) "state == name-of-state" where name-of-state is the name of the
     *    internal state, e.g. _predefinedState_ERROR, _predefinedState_BOTTOM,
     *    _predefinedState_BREAK.
     * c) "name-of-variable == int-value" where name-of-variable is the name of
     *    an automaton variable and int-value is an integer value.
     */
    if (pProperty.equalsIgnoreCase(INTERNAL_STATE_IS_TARGET_PROPERTY)) {
      return getInternalState().isTarget();
    }
    List<String> parts = Splitter.on("==").trimResults().splitToList(pProperty);
    if (parts.size() != 2) {
      throw new InvalidQueryException("The Query \"" + pProperty + "\" is invalid. Could not split the property string correctly.");
    } else {
      String left = parts.get(0);
      String right = parts.get(1);
      if (left.equalsIgnoreCase("state")) {
        return this.getInternalState().getName().equals(right);
      } else {
        AutomatonVariable var = vars.get(left);
        if (var != null) {
          // is a local variable
          try {
            int val = Integer.parseInt(right);
            return var.getValue() == val;
          } catch (NumberFormatException e) {
            throw new InvalidQueryException("The Query \"" + pProperty + "\" is invalid. Could not parse the int \"" + right + "\".");
          }
        } else {
          throw new InvalidQueryException("The Query \"" + pProperty + "\" is invalid. Only accepting \"State == something\" and \"varname = something\" queries so far.");
        }
      }
    }
  }

  @Override
  public void modifyProperty(String pModification) throws InvalidQueryException {
    // allows to set values of Automaton variables like "x:=6"
    List<String> parts = Splitter.on(":=").trimResults().splitToList(pModification);
    if (parts.size() != 2) {
      throw new InvalidQueryException("The Query \"" + pModification + "\" is invalid. Could not split the string correctly.");
    } else {
      String left = parts.get(0);
      String right = parts.get(1);
      AutomatonVariable var = this.vars.get(left);
      if (var != null) {
        try {
          int val = Integer.parseInt(right);
          var.setValue(val);
        } catch (NumberFormatException e) {
          throw new InvalidQueryException("The Query \"" + pModification + "\" is invalid. Could not parse the int \"" + right + "\".");
        }
      } else {
        throw new InvalidQueryException("Could not modify the variable \"" + left + "\" (Variable not found)");
      }
    }
  }

  @Override
  public String getCPAName() {
    return AutomatonState.AutomatonAnalysisNamePrefix + automatonCPA.getAutomaton().getName();
  }

  public ExpressionTree<AExpression> getCandidateInvariants() {
    return candidateInvariants;
  }

  AutomatonInternalState getInternalState() {
    return internalState;
  }

  public String getInternalStateName() {
    return internalState.getName();
  }

  public Map<String, AutomatonVariable> getVars() {
   return vars;
  }

  ControlAutomatonCPA getAutomatonCPA() {
    return automatonCPA;
  }

  private void writeObject(java.io.ObjectOutputStream out) throws IOException {
    out.defaultWriteObject();
    out.writeInt(internalState.getStateId());
    out.writeObject(automatonCPA.getAutomaton().getName());
  }

  private void readObject(java.io.ObjectInputStream in) throws IOException, ClassNotFoundException {
    in.defaultReadObject();
    int stateId = in.readInt();
    internalState = GlobalInfo.getInstance().getAutomatonInfo().getStateById(stateId);
    if(internalState == null) {
      if(stateId == AutomatonInternalState.ERROR.getStateId()) {
        internalState = AutomatonInternalState.ERROR;
      } else if(stateId == AutomatonInternalState.BREAK.getStateId()) {
        internalState = AutomatonInternalState.BREAK;
      } else if(stateId == AutomatonInternalState.BOTTOM.getStateId()) {
        internalState = AutomatonInternalState.BOTTOM;
      }
    }

    automatonCPA = GlobalInfo.getInstance().getAutomatonInfo().getCPAForAutomaton((String)in.readObject());
  }

  public int getMatches() {
    return matches;
  }

  public int getFailedMatches() {
    return failedMatches;
  }

  public void setFailedMatches(int pFailedMatches) {
    failedMatches = pFailedMatches;
  }

  public void setMatches(int pMatches) {
    matches = pMatches;
  }
}<|MERGE_RESOLUTION|>--- conflicted
+++ resolved
@@ -118,12 +118,8 @@
   private transient final ExpressionTree<AExpression> candidateInvariants;
   private int matches = 0;
   private int failedMatches = 0;
-<<<<<<< HEAD
-  private final AutomatonSafetyProperty violatedPropertyDescription;
+  private transient final AutomatonSafetyProperty violatedPropertyDescription;
   private String transitionName;
-=======
-  private transient final AutomatonSafetyProperty violatedPropertyDescription;
->>>>>>> 4ae4448b
 
   static AutomatonState automatonStateFactory(
       Map<String, AutomatonVariable> pVars,
