--- conflicted
+++ resolved
@@ -1,7 +1,4 @@
 # This is an auto-generated file, DO NOT EDIT!
-<<<<<<< HEAD
-# Run ant to generate it.
-=======
 # Run ant to generate it.
 
 # Possible log levels in descending order 
@@ -254,9 +251,9 @@
 # specify the limit for unwindings (0 is infinite)
 cbmc.options.unwindings = 0
 
+# maximum time limit for CBMC (0 is infinite)
 # maximum time limit for CBMC (use milliseconds or specify a unit; 0 for
 # infinite)
-# maximum time limit for CBMC (0 is infinite)
 cbmc.timelimit = 0
 
 # Whether to do refinement immediately after finding an error state, or
@@ -1356,4 +1353,3 @@
 
 # print statistics to console
 statistics.print = false
->>>>>>> bf115b9c
