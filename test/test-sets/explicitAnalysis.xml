--- conflicted
+++ resolved
@@ -5,18 +5,6 @@
   <option name="-spec">sv-comp</option>
   <option name="-heap">1200M</option>
 
-<<<<<<< HEAD
-  <test name="without-cbmc">
-    <sourcefiles>
-      <includesfile>locks.set</includesfile>
-      <includesfile>ntdrivers-simplified.set</includesfile>
-      <includesfile>ntdrivers.set</includesfile>
-      <includesfile>ssh-simplified.set</includesfile>
-      <includesfile>ssh.set</includesfile>
-      <includesfile>systemc.set</includesfile>
-      <includesfile>nested.set</includesfile>
-    </sourcefiles>
-=======
   <sourcefiles name="ControlFlowInteger">
     <includesfile>../programs/benchmarks/ControlFlowInteger.set</includesfile>
   </sourcefiles>
@@ -31,22 +19,12 @@
   </sourcefiles>
 
   <rundefinition name="without-cbmc">
->>>>>>> 30d65383
     <option name="-explicitAnalysis-no-cbmc"/>
-  </test>
+  </rundefinition>
 
-  <test name="with-cbmc">
-    <sourcefiles>
-      <includesfile>locks.set</includesfile>
-      <includesfile>ntdrivers-simplified.set</includesfile>
-      <includesfile>ntdrivers.set</includesfile>
-      <includesfile>ssh-simplified.set</includesfile>
-      <includesfile>ssh.set</includesfile>
-      <includesfile>systemc.set</includesfile>
-      <includesfile>nested.set</includesfile>
-    </sourcefiles>
+  <rundefinition name="with-cbmc">
     <option name="-explicitAnalysis"/>
-  </test>
+  </rundefinition>
 
   <columns>
     <column title="total">time for CPAchecker</column>
