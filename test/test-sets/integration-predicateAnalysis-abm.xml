<?xml version="1.0"?>
<!DOCTYPE benchmark SYSTEM "benchmark.dtd">
<benchmark tool="cpachecker" timelimit="600" hardtimelimit="630" memlimit="7000" cpuCores="2">
  <!-- try to make it more deterministic -->
  <option name="-setprop">cpa.predicate.solver.mathsat5.furtherOptions=random_seed=42</option>
  <option name="-noout"/>
  <option name="-heap">5000M</option>

  <propertyfile>${sourcefile_path}/ALL.prp</propertyfile>

    <sourcefiles>
      <includesfile>../programs/benchmarks/Simple.set</includesfile>
      <option name="-setprop">cpa.predicate.handlePointerAliasing=false</option>
      <exclude>../programs/benchmarks/ssh/s3_srvr.blast.10_true-unreach-call.i.cil.c</exclude>
      <exclude>../programs/benchmarks/ssh/s3_srvr.blast.11_true-unreach-call.i.cil.c</exclude>
    </sourcefiles>
    <sourcefiles>
      <includesfile>../programs/simple/simple.set</includesfile>
      <includesfile>../programs/benchmarks/ControlFlowInteger.set</includesfile>
      <includesfile>../programs/benchmarks/HeapManipulation.set</includesfile>
      <includesfile>../programs/benchmarks/Loops.set</includesfile>
      <includesfile>../programs/benchmarks/Sequentialized.set</includesfile>
      <exclude>../programs/benchmarks/seq-mthreaded/*</exclude>
      <exclude>../programs/benchmarks/seq-pthread/*</exclude>
      <exclude>../programs/benchmarks/eca/Problem11_10_false-unreach-call.c</exclude>
      <exclude>../programs/benchmarks/eca/Problem11_30_false-unreach-call.c</exclude>
      <exclude>../programs/benchmarks/eca/Problem11_50_false-unreach-call.c</exclude>
      <exclude>../programs/benchmarks/eca/Problem12_60_false-unreach-call.c</exclude>
      <exclude>../programs/benchmarks/eca/Problem13_60_false-unreach-call.c</exclude>
      <exclude>../programs/benchmarks/eca/Problem14_50_true-unreach-call.c</exclude>
      <exclude>../programs/benchmarks/eca/Problem15_00_false-unreach-call.c</exclude>
      <exclude>../programs/benchmarks/ssh-simplified/s3_clnt_2_true-unreach-call_true-termination.cil.c</exclude>
      <exclude>../programs/benchmarks/systemc/token_ring.10_false-unreach-call_false-termination.cil.c</exclude>
      <exclude>../programs/benchmarks/systemc/toy1_false-unreach-call_false-termination.cil.c</exclude>
    </sourcefiles>
    <sourcefiles>
      <includesfile>integration-DeviceDrivers64.set</includesfile>
      <option name="-skipRecursion"/>
      <option name="-64"/>
      <exclude>../programs/benchmarks/ldv-linux-3.0/module_get_put-drivers-block-drbd-drbd.ko_false-unreach-call.cil.out.i.pp.cil.c</exclude>
    </sourcefiles>
    
   <rundefinition name="pred">
    <option name="-predicateAnalysis"/>
  </rundefinition> 
  
  <rundefinition name="bam">
    <option name="-predicateAnalysis-bam"/>
  </rundefinition>
<<<<<<< HEAD
  
  <rundefinition name="bam-well">
    <option name="-predicateAnalysis-bam-well"/>
  </rundefinition>

  <Xcolumns>
    <column title="total">time for CPAchecker</column>
    <column title="cpa time">time for CPA algorithm</column>
  </Xcolumns>
=======
>>>>>>> 4afa4b24
</benchmark><|MERGE_RESOLUTION|>--- conflicted
+++ resolved
@@ -47,16 +47,4 @@
   <rundefinition name="bam">
     <option name="-predicateAnalysis-bam"/>
   </rundefinition>
-<<<<<<< HEAD
-  
-  <rundefinition name="bam-well">
-    <option name="-predicateAnalysis-bam-well"/>
-  </rundefinition>
-
-  <Xcolumns>
-    <column title="total">time for CPAchecker</column>
-    <column title="cpa time">time for CPA algorithm</column>
-  </Xcolumns>
-=======
->>>>>>> 4afa4b24
 </benchmark>