<?xml version="1.0"?>
<!DOCTYPE benchmark SYSTEM "benchmark.dtd">
<benchmark tool="cpachecker" timelimit="120" memlimit="3000">

  <option name="-noout"/>
  <option name="-heap">2000M</option>
  <option name="-explicitAnalysis"/>
  <option name="-setprop">cpa.conditions.global.time.wall=1min</option>

  <test>
    <option name="-setprop">analysis.useRefinement=true</option>
    <option name="-setprop">cegar.refiner=cpa.explicit.refiner.DelegatingExplicitRefiner</option>
    <sourcefiles>
      <includesfile>../programs/benchmarks/Concurrency.set</includesfile>
      <includesfile>integration-ControlFlowInteger.set</includesfile>
      <includesfile>../programs/benchmarks/HeapManipulation.set</includesfile>
      <includesfile>integration-SystemC.set</includesfile>
      <includesfile>../programs/benchmarks/FeatureChecks.set</includesfile>
    </sourcefiles>
    <sourcefiles>
      <includesfile>integration-DeviceDrivers64.set</includesfile>
<<<<<<< HEAD
      <option name="-setprop">cpa.predicate.machineModel=Linux64</option>
=======
      <option name="-setprop">analysis.machineModel=Linux64</option>
>>>>>>> 2e97aac4
    </sourcefiles>
  </test>

  <columns>
    <column title="total">time for CPAchecker</column>
    <column title="reached">reached set</column>
    <column title="refinements">Number of refinements</column>
    <column title="refinements_succ">Number of successful refinements</column>
    <column title="refinements_fail">Number of failed refinements</column>
    <column title="time_refinements">Time for refinements</column>
  </columns>
</benchmark><|MERGE_RESOLUTION|>--- conflicted
+++ resolved
@@ -19,11 +19,7 @@
     </sourcefiles>
     <sourcefiles>
       <includesfile>integration-DeviceDrivers64.set</includesfile>
-<<<<<<< HEAD
-      <option name="-setprop">cpa.predicate.machineModel=Linux64</option>
-=======
       <option name="-setprop">analysis.machineModel=Linux64</option>
->>>>>>> 2e97aac4
     </sourcefiles>
   </test>
 
