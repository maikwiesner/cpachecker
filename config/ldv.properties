# ------------------------------------------------------------------
# This configuration file is used
# inside Linux Driver Verification Tools by default.
# It uses value analysis and predicate analysis
# with handlePointerAliasing using uninterpreted functions.
# It skips the recursion, ignores function calls by unknown pointer
# and defines a set of nondeterministic functions used in LDV.
# ------------------------------------------------------------------

#include valueAnalysis-ItpRefiner-ABElf.properties

CompositeCPA.cpas       = cpa.location.LocationCPA,cpa.callstack.CallstackCPA,cpa.functionpointer.FunctionPointerCPA,cpa.value.ValueAnalysisCPA,cpa.predicate.PredicateCPA,cpa.conditions.path.PathConditionsCPA

# this automaton defines which locations are the error locations
specification = specification/sv-comp.spc

# drop variables from abstract state once they have more then 22 distinct assignments along the current path
cpa.conditions.path.condition                 = AssignmentsInPathCondition

# rev.10385 which added capabilities for a soft and a hard thresholds instead of a single threshold
cpa.conditions.path.assignments.softThreshold = 0
cpa.conditions.path.assignments.hardThreshold = 22

<<<<<<< HEAD
=======
# rev.8272 of CPAchecker has added support for global structure initializations
# it has negative effect for drivers, so switch it off
# outdated in rev.14526
# cpa.value.interpolation.ignoreLoopsExitAssumes = false

>>>>>>> 8de5aeb1
output.disable         = true
statistics.memory      = false
cpa.arg.errorPath.file = ErrorPath.txt

# Set 64-bit machine model
analysis.machineModel = Linux64

# Disable counterexample double-check
analysis.checkCounterexamples = false

# Turn on Immutable CFA 3
analysis.summaryEdges = true
analysis.functionPointerCalls = true
cpa.callstack.skipRecursion = true

# Set several custom (LDV-specific) nondet functions
cpa.predicate.nondetFunctions = nondet_int,sscanf,random,ldv_undef_ptr,ldv_undef_int,ldv_undef_ulong

# Ignore function calls by pointer if the value of pointer variable is not known by FunctionPointerCPA
cpa.functionpointer.ignoreUnknownFunctionPointerCalls=true

# Workaround for #193
# (Conflicting PredicateCPA and FunctionPointerCPA with ignoreUnknownFunctionPointerCalls heuristic)
cpa.predicate.trackFunctionPointers=false

# Pointer analysis with UF options
cpa.predicate.handlePointerAliasing = true

cpa.predicate.defaultArrayLength = 1
cpa.predicate.maxArrayLength = 1


# Setting the option to make memory allocations always return correct addresses
cpa.predicate.memoryAllocationsAlwaysSucceed = false

# New heuristic for cillified files: pre-populate small structures with all their fields
cpa.predicate.maxPreFilledAllocationSize = 0

# Avoid typically huge amount of messages about dead code
cfa.showDeadCode = false<|MERGE_RESOLUTION|>--- conflicted
+++ resolved
@@ -21,14 +21,11 @@
 cpa.conditions.path.assignments.softThreshold = 0
 cpa.conditions.path.assignments.hardThreshold = 22
 
-<<<<<<< HEAD
-=======
 # rev.8272 of CPAchecker has added support for global structure initializations
 # it has negative effect for drivers, so switch it off
 # outdated in rev.14526
 # cpa.value.interpolation.ignoreLoopsExitAssumes = false
 
->>>>>>> 8de5aeb1
 output.disable         = true
 statistics.memory      = false
 cpa.arg.errorPath.file = ErrorPath.txt
