--- conflicted
+++ resolved
@@ -1,8 +1,3 @@
-<<<<<<< HEAD
-Changes since CPAchecker 1.1
-----------------------------
-* r6765: The file format of the file with the initial set of predicates
-=======
 Changes since CPAchecker 1.2
 ----------------------------
 
@@ -55,51 +50,34 @@
 * In configuration files, #include directives can be used
   to include other configuration files.
 * The file format of the file with the initial set of predicates
->>>>>>> 21982e81
   (option cpa.predicate.abstraction.initialPredicates) and
   the final set of predicates (option cpa.predicate.predmap.file) was changed.
   It is now the same format for both files, and based on the SMTlib2 format.
   See doc/examples/predmap.txt for an example.
-<<<<<<< HEAD
-  This is not supported when Mathsat4 is used as the SMT solver
-  (use Mathsat5 instead).
-* r6745: The option cpa.predicate.machineModel was renamed to analysis.machineModel.
-* r6470: The Cudd BDD library was removed, now JavaBDD's implementation is used by default
-  (it has similar performance, but more features).
-* r6165: The ARTCPA was renamed to ARGCPA.
-  Replace cpa.art with cpa.arg and ARTCPA with ARGCPA in your configuration files.
-* r6066: The option analysis.traversal.useTopsort (used in most configuration files)
-=======
 * The option cpa.predicate.machineModel was renamed to analysis.machineModel.
 * The Cudd BDD library was removed, now JavaBDD's implementation is used by default
   (it has similar performance, but more features).
 * The ARTCPA was renamed to ARGCPA.
   Replace cpa.art with cpa.arg and ARTCPA with ARGCPA in existing configuration files.
 * The option analysis.traversal.useTopsort (used in most configuration files)
->>>>>>> 21982e81
   was renamed to analysis.traversal.useReversePostorder as this name is more precise.
-* r6060: SMTInterpol, an SMT solver written in Java, is now integrated into CPAchecker.
+* SMTInterpol, an SMT solver written in Java, is now integrated into CPAchecker.
   With this solver, predicate analysis works on all platforms.
   Some configuration options were renamed in order to not be MathSAT-specific.
-<<<<<<< HEAD
-* r5958: The log level for the console can now be adjusted during runtime.
-  You need a JMX client to do that, e.g., jconsole or VisualVM.
-=======
 * The log level for the console can now be adjusted during runtime.
   Use a JMX client to do that, e.g., jconsole or VisualVM.
->>>>>>> 21982e81
   Connect to the CPAchecker process,
   locate the MXBean "org.sosy_lab.common:type=LogManager",
   and set the attribute.
-* r5953: The option "cpa.removeIrrelevantForErrorLocations" was renamed to
+* The option "cpa.removeIrrelevantForErrorLocations" was renamed to
   "cfa.removeIrrelevantForSpecification", as this name is more appropriate.
-* r5060: A time limit of 15 minutes is now enabled by default in most configurations.
+* A time limit of 15 minutes is now enabled by default in most configurations.
   If the analysis is not yet finished, CPAchecker will stop after this time and report UNKNOWN.
   The time limit can be controlled with the "cpa.conditions.global.time.wall" option
   and the "-timelimit" command-line argument.
   Example:
   scripts/cpa.sh -predicateAnalysis -timelimit 1min test.c
-* r4960: If the #include directive of specification automata is used with relative paths, 
+* If the #include directive of specification automata is used with relative paths,
   the base directory of the relative path is now the directory of the file which contains the #include,
   not the CPAchecker root directory.
-  If #include is used with relative paths in a specification file, it most probably needs adjustment.
+  If #include is used with relative paths in a specification file, it most probably needs adjustment.